--- conflicted
+++ resolved
@@ -276,15 +276,9 @@
         qubit_properties = None,
         concurrent_measurements = None,
     ))]
-<<<<<<< HEAD
     fn py_new(
         description: Option<String>,
-        num_qubits: Option<usize>,
-=======
-    pub fn new(
-        description: Option<String>,
-        mut num_qubits: Option<u32>,
->>>>>>> 1e25f42b
+        num_qubits: Option<u32>,
         dt: Option<f64>,
         granularity: Option<u32>,
         min_length: Option<u32>,
@@ -293,23 +287,9 @@
         qubit_properties: Option<Vec<PyObject>>,
         concurrent_measurements: Option<Vec<Vec<PhysicalQubit>>>,
     ) -> PyResult<Self> {
-<<<<<<< HEAD
         let mut target_build = Target::new();
         if let Some(description) = description {
             target_build = target_build.with_description(description);
-=======
-        if let Some(qubit_properties) = qubit_properties.as_ref() {
-            if num_qubits.is_some_and(|num_qubits| num_qubits > 0) {
-                if num_qubits.unwrap() as usize != qubit_properties.len() {
-                    return Err(PyValueError::new_err(
-                        "The value of num_qubits specified does not match the \
-                            length of the input qubit_properties list",
-                    ));
-                }
-            } else {
-                num_qubits = Some(qubit_properties.len() as u32)
-            }
->>>>>>> 1e25f42b
         }
         if let Some(qubit_properties) = qubit_properties {
             target_build = target_build
@@ -974,7 +954,7 @@
     /// let mut target = Target::new().with_num_qubits(1);
     /// assert_eq!(target.unwrap().num_qubits, Some(1));
     /// ```
-    pub fn with_num_qubits(self, num_qubits: usize) -> Self {
+    pub fn with_num_qubits(self, num_qubits: u32) -> Self {
         self.try_with_num_qubits(num_qubits)
             .unwrap_or_else(|e| panic!("{}", e.to_string()))
     }
@@ -1006,15 +986,17 @@
     /// assert!(target.is_ok());
     /// assert_eq!(target.unwrap().num_qubits, Some(1));
     /// ```
-    pub fn try_with_num_qubits(mut self, num_qubits: usize) -> Result<Self, TargetError> {
+    pub fn try_with_num_qubits(mut self, num_qubits: u32) -> Result<Self, TargetError> {
         if let Some(qubit_properties) = self.qubit_properties.as_ref() {
-            if num_qubits != qubit_properties.len() {
+            if num_qubits as usize != qubit_properties.len() {
                 return Err(TargetError::NumQubitsMismatch(
                     num_qubits,
                     qubit_properties.len(),
                 ));
             } else {
-                self.num_qubits = Some(qubit_properties.len())
+                self.num_qubits = Some(qubit_properties.len().try_into().map_err(|_| {
+                    TargetError::NumQubitsMismatch(self.num_qubits.unwrap(), qubit_properties.len())
+                })?)
             }
         } else {
             self.num_qubits = Some(num_qubits)
@@ -1091,7 +1073,7 @@
     /// let mut target = Target::new().with_min_length(3);
     /// assert_eq!(target.min_length, 3)
     /// ```
-    pub fn with_min_length(mut self, min_length: usize) -> Self {
+    pub fn with_min_length(mut self, min_length: u32) -> Self {
         self.min_length = min_length;
         self
     }
@@ -1215,14 +1197,16 @@
         qubit_properties: Vec<PyObject>,
     ) -> Result<Self, TargetError> {
         if self.num_qubits.is_some_and(|num_qubits| num_qubits > 0) {
-            if self.num_qubits.unwrap() != qubit_properties.len() {
+            if self.num_qubits.unwrap() as usize != qubit_properties.len() {
                 return Err(TargetError::NumQubitsMismatch(
                     self.num_qubits.unwrap(),
                     qubit_properties.len(),
                 ));
             }
         } else {
-            self.num_qubits = Some(qubit_properties.len())
+            self.num_qubits = Some(qubit_properties.len().try_into().map_err(|_| {
+                TargetError::NumQubitsMismatch(self.num_qubits.unwrap(), qubit_properties.len())
+            })?)
         }
         self.qubit_properties = Some(qubit_properties);
         Ok(self)
