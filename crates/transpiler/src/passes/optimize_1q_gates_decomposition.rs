// This code is part of Qiskit.
//
// (C) Copyright IBM 2025
//
// This code is licensed under the Apache License, Version 2.0. You may
// obtain a copy of this license in the LICENSE.txt file in the root directory
// of this source tree or at http://www.apache.org/licenses/LICENSE-2.0.
//
// Any modifications or derivative works of this code must retain this
// copyright notice, and modified files need to carry a notice indicating
// that they have been altered from the originals.

use hashbrown::HashSet;
use num_complex::Complex64;

use pyo3::prelude::*;
use pyo3::wrap_pyfunction;

use ndarray::prelude::*;
use rustworkx_core::petgraph::stable_graph::NodeIndex;

use qiskit_circuit::dag_circuit::{DAGCircuit, NodeType};
use qiskit_circuit::operations::{Operation, Param};

use crate::target::Target;
use qiskit_circuit::{gate_matrix, PhysicalQubit};
use qiskit_synthesis::euler_one_qubit_decomposer::{
    unitary_to_gate_sequence_inner, EulerBasis, EulerBasisSet, OneQubitGateSequence, EULER_BASES,
    EULER_BASIS_NAMES,
};

fn compute_error_term_from_target(gate: &str, target: &Target, qubit: PhysicalQubit) -> f64 {
    1. - target.get_error(gate, &[qubit]).unwrap_or(0.)
}

fn compute_error_from_target_one_qubit_sequence(
    circuit: &OneQubitGateSequence,
    qubit: PhysicalQubit,
    target: Option<&Target>,
) -> (f64, usize) {
    match target {
        Some(target) => {
            let num_gates = circuit.gates.len();
            let gate_fidelities: f64 = circuit
                .gates
                .iter()
                .map(|gate| compute_error_term_from_target(gate.0.name(), target, qubit))
                .product();
            (1. - gate_fidelities, num_gates)
        }
        None => (circuit.gates.len() as f64, circuit.gates.len()),
    }
}

#[pyfunction]
#[pyo3(name = "optimize_1q_gates_decomposition", signature = (dag, *, target=None, basis_gates=None, global_decomposers=None))]
pub fn run_optimize_1q_gates_decomposition(
    dag: &mut DAGCircuit,
    target: Option<&Target>,
    basis_gates: Option<HashSet<String>>,
    global_decomposers: Option<Vec<String>>,
) -> PyResult<()> {
    let runs: Vec<Vec<NodeIndex>> = dag.collect_1q_runs().unwrap().collect();
    let dag_qubits = dag.num_qubits();
    let mut target_basis_per_qubit: Vec<EulerBasisSet> = vec![EulerBasisSet::new(); dag_qubits];
    let mut basis_gates_per_qubit: Vec<Option<HashSet<&str>>> = vec![None; dag_qubits];
    for raw_run in runs {
        let mut error = match target {
            Some(_) => 1.,
            None => raw_run.len() as f64,
        };
        let qubit: PhysicalQubit = if let NodeType::Operation(inst) = &dag[raw_run[0]] {
            PhysicalQubit::new(dag.get_qargs(inst.qubits)[0].0)
        } else {
            unreachable!("nodes in runs will always be op nodes")
        };
        if basis_gates_per_qubit[qubit.index()].is_none() {
            let basis_gates = match target {
                Some(target) => Some(target.operation_names_for_qargs(&[qubit]).unwrap()),
                None => {
                    let basis = basis_gates.as_ref();
                    basis.map(|basis| basis.iter().map(|x| x.as_str()).collect())
                }
            };
            basis_gates_per_qubit[qubit.index()] = basis_gates;
        }
        let basis_gates = &basis_gates_per_qubit[qubit.index()].as_ref();

        let target_basis_set = &mut target_basis_per_qubit[qubit.index()];
        if !target_basis_set.initialized() {
            match target {
                Some(_target) => EULER_BASES
                    .iter()
                    .enumerate()
                    .filter_map(|(idx, gates)| {
                        if !gates
                            .iter()
                            .all(|gate| basis_gates.as_ref().unwrap().contains(gate))
                        {
                            return None;
                        }
                        let basis = EULER_BASIS_NAMES[idx];
                        Some(basis)
                    })
                    .for_each(|basis| target_basis_set.add_basis(basis)),
                None => match &global_decomposers {
                    Some(bases) => bases
                        .iter()
                        .map(|basis| EulerBasis::__new__(basis).unwrap())
                        .for_each(|basis| target_basis_set.add_basis(basis)),
                    None => match basis_gates {
                        Some(gates) => EULER_BASES
                            .iter()
                            .enumerate()
                            .filter_map(|(idx, basis_gates)| {
                                if !gates.iter().all(|gate| basis_gates.as_ref().contains(gate)) {
                                    return None;
                                }
                                let basis = EULER_BASIS_NAMES[idx];
                                Some(basis)
                            })
                            .for_each(|basis| target_basis_set.add_basis(basis)),
                        None => target_basis_set.support_all(),
                    },
                },
            };
            if target_basis_set.basis_supported(EulerBasis::U3)
                && target_basis_set.basis_supported(EulerBasis::U321)
            {
                target_basis_set.remove(EulerBasis::U3);
            }
            if target_basis_set.basis_supported(EulerBasis::ZSX)
                && target_basis_set.basis_supported(EulerBasis::ZSXX)
            {
                target_basis_set.remove(EulerBasis::ZSX);
            }
        }
        let target_basis_set = &target_basis_per_qubit[qubit.index()];
        let operator = raw_run
            .iter()
            .map(|node_index| {
                let node = &dag[*node_index];
                if let NodeType::Operation(inst) = node {
                    if let Some(target) = target {
                        error *= compute_error_term_from_target(inst.op().name(), target, qubit);
                    }
<<<<<<< HEAD
                    inst.op().matrix(inst.params_view()).unwrap()
=======
                    inst.op.matrix_as_static_1q(inst.params_view()).unwrap()
>>>>>>> 2ce6863a
                } else {
                    unreachable!("Can only have op nodes here")
                }
            })
            .fold(gate_matrix::ONE_QUBIT_IDENTITY, |mut operator, node| {
                matmul_1q_with_slice(&mut operator, &node);
                operator
            });

        let old_error = if target.is_some() {
            (1. - error, raw_run.len())
        } else {
            (error, raw_run.len())
        };
        let sequence = unitary_to_gate_sequence_inner(
            aview2(&operator),
            target_basis_set,
            qubit.index(),
            None,
            true,
            None,
        );
        let sequence = match sequence {
            Some(seq) => seq,
            None => continue,
        };
        let new_error = compute_error_from_target_one_qubit_sequence(&sequence, qubit, target);

        let mut outside_basis = false;
        if let Some(basis) = basis_gates {
            for node in &raw_run {
                if let NodeType::Operation(inst) = &dag[*node] {
                    if !basis.contains(inst.op().name()) {
                        outside_basis = true;
                        break;
                    }
                }
            }
        } else {
            outside_basis = false;
        }
        if outside_basis
            || new_error < old_error
            || new_error.0.abs() < 1e-9 && old_error.0.abs() >= 1e-9
        {
            for gate in sequence.gates {
                dag.insert_1q_on_incoming_qubit((gate.0, &gate.1), raw_run[0]);
            }
            dag.add_global_phase(&Param::Float(sequence.global_phase))?;
            dag.remove_1q_sequence(&raw_run);
        }
    }
    Ok(())
}

#[inline(always)]
pub(crate) fn matmul_1q(operator: &mut [[Complex64; 2]; 2], other: Array2<Complex64>) {
    *operator = [
        [
            other[[0, 0]] * operator[0][0] + other[[0, 1]] * operator[1][0],
            other[[0, 0]] * operator[0][1] + other[[0, 1]] * operator[1][1],
        ],
        [
            other[[1, 0]] * operator[0][0] + other[[1, 1]] * operator[1][0],
            other[[1, 0]] * operator[0][1] + other[[1, 1]] * operator[1][1],
        ],
    ];
}

/// Computes matrix product ``other * operator`` and stores the result within ``operator``.
#[inline(always)]
pub fn matmul_1q_with_slice(operator: &mut [[Complex64; 2]; 2], other: &[[Complex64; 2]; 2]) {
    *operator = [
        [
            other[0][0] * operator[0][0] + other[0][1] * operator[1][0],
            other[0][0] * operator[0][1] + other[0][1] * operator[1][1],
        ],
        [
            other[1][0] * operator[0][0] + other[1][1] * operator[1][0],
            other[1][0] * operator[0][1] + other[1][1] * operator[1][1],
        ],
    ];
}

pub fn optimize_1q_gates_decomposition_mod(m: &Bound<PyModule>) -> PyResult<()> {
    m.add_wrapped(wrap_pyfunction!(run_optimize_1q_gates_decomposition))?;
    Ok(())
}<|MERGE_RESOLUTION|>--- conflicted
+++ resolved
@@ -144,11 +144,7 @@
                     if let Some(target) = target {
                         error *= compute_error_term_from_target(inst.op().name(), target, qubit);
                     }
-<<<<<<< HEAD
-                    inst.op().matrix(inst.params_view()).unwrap()
-=======
-                    inst.op.matrix_as_static_1q(inst.params_view()).unwrap()
->>>>>>> 2ce6863a
+                    inst.op().matrix_as_static_1q(inst.params_view()).unwrap()
                 } else {
                     unreachable!("Can only have op nodes here")
                 }
