// This code is part of Qiskit.
//
// (C) Copyright IBM 2024
//
// This code is licensed under the Apache License, Version 2.0. You may
// obtain a copy of this license in the LICENSE.txt file in the root directory
// of this source tree or at http://www.apache.org/licenses/LICENSE-2.0.
//
// Any modifications or derivative works of this code must retain this
// copyright notice, and modified files need to carry a notice indicating
// that they have been altered from the originals.

use std::f64::consts::PI;

use hashbrown::HashMap;
use ndarray::linalg::kron;
use ndarray::prelude::*;
use ndarray::ArrayView2;
use num_complex::Complex64;
use pyo3::intern;
use pyo3::prelude::*;
use pyo3::types::PyList;
use pyo3::wrap_pyfunction;
use pyo3::IntoPyObjectExt;
use pyo3::Python;
use rand::prelude::*;
use rand_pcg::Pcg64Mcg;
use smallvec::SmallVec;

use qiskit_circuit::circuit_data::CircuitData;
use qiskit_circuit::circuit_instruction::OperationFromPython;
use qiskit_circuit::converters::dag_to_circuit;
use qiskit_circuit::dag_circuit::DAGCircuit;
use qiskit_circuit::gate_matrix::ONE_QUBIT_IDENTITY;
use qiskit_circuit::imports::QUANTUM_CIRCUIT;
use qiskit_circuit::operations::StandardGate::{I, X, Y, Z};
use qiskit_circuit::operations::{Operation, OperationRef, Param, PyInstruction, StandardGate};
<<<<<<< HEAD
use qiskit_circuit::packed_instruction::PackedInstruction;
=======
use qiskit_circuit::packed_instruction::{PackedInstruction, PackedOperation};
use qiskit_circuit::VarsMode;
>>>>>>> e0a75a69

use crate::QiskitError;

use qiskit_transpiler::passes::run_optimize_1q_gates_decomposition;
use qiskit_transpiler::target::Target;

static ECR_TWIRL_SET: [([StandardGate; 4], f64); 16] = [
    ([I, Z, Z, Y], 0.),
    ([I, X, I, X], 0.),
    ([I, Y, Z, Z], PI),
    ([I, I, I, I], 0.),
    ([Z, X, Z, X], PI),
    ([Z, Y, I, Z], 0.),
    ([Z, I, Z, I], PI),
    ([Z, Z, I, Y], PI),
    ([X, Y, X, Y], 0.),
    ([X, I, Y, X], PI),
    ([X, Z, X, Z], 0.),
    ([X, X, Y, I], PI),
    ([Y, I, X, X], PI),
    ([Y, Z, Y, Z], PI),
    ([Y, X, X, I], PI),
    ([Y, Y, Y, Y], PI),
];

static CX_TWIRL_SET: [([StandardGate; 4], f64); 16] = [
    ([I, Z, Z, Z], 0.),
    ([I, X, I, X], 0.),
    ([I, Y, Z, Y], 0.),
    ([I, I, I, I], 0.),
    ([Z, X, Z, X], 0.),
    ([Z, Y, I, Y], 0.),
    ([Z, I, Z, I], 0.),
    ([Z, Z, I, Z], 0.),
    ([X, Y, Y, Z], 0.),
    ([X, I, X, X], 0.),
    ([X, Z, Y, Y], PI),
    ([X, X, X, I], 0.),
    ([Y, I, Y, X], 0.),
    ([Y, Z, X, Y], 0.),
    ([Y, X, Y, I], 0.),
    ([Y, Y, X, Z], PI),
];

static CZ_TWIRL_SET: [([StandardGate; 4], f64); 16] = [
    ([I, Z, I, Z], 0.),
    ([I, X, Z, X], 0.),
    ([I, Y, Z, Y], 0.),
    ([I, I, I, I], 0.),
    ([Z, X, I, X], 0.),
    ([Z, Y, I, Y], 0.),
    ([Z, I, Z, I], 0.),
    ([Z, Z, Z, Z], 0.),
    ([X, Y, Y, X], PI),
    ([X, I, X, Z], 0.),
    ([X, Z, X, I], 0.),
    ([X, X, Y, Y], 0.),
    ([Y, I, Y, Z], 0.),
    ([Y, Z, Y, I], 0.),
    ([Y, X, X, Y], PI),
    ([Y, Y, X, X], 0.),
];

static ISWAP_TWIRL_SET: [([StandardGate; 4], f64); 16] = [
    ([I, Z, Z, I], 0.),
    ([I, X, Y, Z], 0.),
    ([I, Y, X, Z], PI),
    ([I, I, I, I], 0.),
    ([Z, X, Y, I], 0.),
    ([Z, Y, X, I], PI),
    ([Z, I, I, Z], 0.),
    ([Z, Z, Z, Z], 0.),
    ([X, Y, Y, X], 0.),
    ([X, I, Z, Y], 0.),
    ([X, Z, I, Y], 0.),
    ([X, X, X, X], 0.),
    ([Y, I, Z, X], PI),
    ([Y, Z, I, X], PI),
    ([Y, X, X, Y], 0.),
    ([Y, Y, Y, Y], 0.),
];

static TWIRLING_SETS: [&[([StandardGate; 4], f64); 16]; 4] = [
    &CX_TWIRL_SET,
    &CZ_TWIRL_SET,
    &ECR_TWIRL_SET,
    &ISWAP_TWIRL_SET,
];

const CX_MASK: u8 = 8;
const CZ_MASK: u8 = 4;
const ECR_MASK: u8 = 2;
const ISWAP_MASK: u8 = 1;

#[inline(always)]
fn diff_frob_norm_sq(array: ArrayView2<Complex64>, gate_matrix: ArrayView2<Complex64>) -> f64 {
    let mut res: f64 = 0.;
    for i in 0..4 {
        for j in 0..4 {
            let gate = gate_matrix[[i, j]];
            let twirled = array[[i, j]];
            let diff = twirled - gate;
            res += (diff.conj() * diff).re;
        }
    }
    res
}

fn generate_twirling_set(gate_matrix: ArrayView2<Complex64>) -> Vec<([StandardGate; 4], f64)> {
    let mut out_vec = Vec::with_capacity(16);
    let i_matrix = aview2(&ONE_QUBIT_IDENTITY);
    let x_matrix = aview2(&qiskit_circuit::gate_matrix::X_GATE);
    let y_matrix = aview2(&qiskit_circuit::gate_matrix::Y_GATE);
    let z_matrix = aview2(&qiskit_circuit::gate_matrix::Z_GATE);
    let iter_set = [I, X, Y, Z];
    let kron_set: [Array2<Complex64>; 16] = [
        kron(&i_matrix, &i_matrix),
        kron(&x_matrix, &i_matrix),
        kron(&y_matrix, &i_matrix),
        kron(&z_matrix, &i_matrix),
        kron(&i_matrix, &x_matrix),
        kron(&x_matrix, &x_matrix),
        kron(&y_matrix, &x_matrix),
        kron(&z_matrix, &x_matrix),
        kron(&i_matrix, &y_matrix),
        kron(&x_matrix, &y_matrix),
        kron(&y_matrix, &y_matrix),
        kron(&z_matrix, &y_matrix),
        kron(&i_matrix, &z_matrix),
        kron(&x_matrix, &z_matrix),
        kron(&y_matrix, &z_matrix),
        kron(&z_matrix, &z_matrix),
    ];
    for (i_idx, i) in iter_set.iter().enumerate() {
        for (j_idx, j) in iter_set.iter().enumerate() {
            let before_matrix = kron_set[i_idx * 4 + j_idx].view();
            let half_twirled_matrix = gate_matrix.dot(&before_matrix);
            for (k_idx, k) in iter_set.iter().enumerate() {
                for (l_idx, l) in iter_set.iter().enumerate() {
                    let after_matrix = kron_set[k_idx * 4 + l_idx].view();
                    let twirled_matrix = after_matrix.dot(&half_twirled_matrix);
                    let norm: f64 = diff_frob_norm_sq(twirled_matrix.view(), gate_matrix);
                    if norm.abs() < 1e-15 {
                        out_vec.push(([*i, *j, *k, *l], 0.));
                    } else if (norm - 16.).abs() < 1e-15 {
                        out_vec.push(([*i, *j, *k, *l], PI));
                    }
                }
            }
        }
    }
    out_vec
}

fn twirl_gate(
    circ: &CircuitData,
    rng: &mut Pcg64Mcg,
    out_circ: &mut CircuitData,
    twirl_set: &[([StandardGate; 4], f64)],
    inst: &PackedInstruction,
) -> PyResult<()> {
    let qubits = circ.get_qargs(inst.qubits);
    let (twirl, twirl_phase) = twirl_set.choose(rng).unwrap();
    let bit_zero = out_circ.add_qargs(std::slice::from_ref(&qubits[0]));
    let bit_one = out_circ.add_qargs(std::slice::from_ref(&qubits[1]));
    out_circ.push(PackedInstruction::from_standard_gate(
        twirl[0], None, bit_zero,
    ))?;
    out_circ.push(PackedInstruction::from_standard_gate(
        twirl[1], None, bit_one,
    ))?;

    out_circ.push(inst.clone())?;
    out_circ.push(PackedInstruction::from_standard_gate(
        twirl[2], None, bit_zero,
    ))?;
    out_circ.push(PackedInstruction::from_standard_gate(
        twirl[3], None, bit_one,
    ))?;

    if *twirl_phase != 0. {
        out_circ.add_global_phase(&Param::Float(*twirl_phase))?;
    }
    Ok(())
}

type CustomGateTwirlingMap = HashMap<String, Vec<([StandardGate; 4], f64)>>;

fn generate_twirled_circuit(
    py: Python,
    circ: &CircuitData,
    rng: &mut Pcg64Mcg,
    twirling_mask: u8,
    custom_gate_map: Option<&CustomGateTwirlingMap>,
    optimizer_target: Option<&Target>,
) -> PyResult<CircuitData> {
    let mut out_circ = CircuitData::copy_empty_like(circ, VarsMode::Alike)?;

    for inst in circ.data() {
        if let Some(custom_gate_map) = custom_gate_map {
<<<<<<< HEAD
            if let Some(twirling_set) = custom_gate_map.get(inst.op().name()) {
                twirl_gate(py, circ, rng, &mut out_circ, twirling_set.as_slice(), inst)?;
=======
            if let Some(twirling_set) = custom_gate_map.get(inst.op.name()) {
                twirl_gate(circ, rng, &mut out_circ, twirling_set.as_slice(), inst)?;
>>>>>>> e0a75a69
                continue;
            }
        }
        match inst.op().view() {
            OperationRef::StandardGate(gate) => match gate {
                StandardGate::CX => {
                    if twirling_mask & CX_MASK != 0 {
                        twirl_gate(circ, rng, &mut out_circ, TWIRLING_SETS[0], inst)?;
                    } else {
                        out_circ.push(inst.clone())?;
                    }
                }
                StandardGate::CZ => {
                    if twirling_mask & CZ_MASK != 0 {
                        twirl_gate(circ, rng, &mut out_circ, TWIRLING_SETS[1], inst)?;
                    } else {
                        out_circ.push(inst.clone())?;
                    }
                }
                StandardGate::ECR => {
                    if twirling_mask & ECR_MASK != 0 {
                        twirl_gate(circ, rng, &mut out_circ, TWIRLING_SETS[2], inst)?;
                    } else {
                        out_circ.push(inst.clone())?;
                    }
                }
                StandardGate::ISwap => {
                    if twirling_mask & ISWAP_MASK != 0 {
                        twirl_gate(circ, rng, &mut out_circ, TWIRLING_SETS[3], inst)?;
                    } else {
                        out_circ.push(inst.clone())?;
                    }
                }
                _ => out_circ.push(inst.clone())?,
            },
            OperationRef::Instruction(py_inst) => {
                if py_inst.control_flow() {
                    let new_blocks: PyResult<Vec<PyObject>> = py_inst
                        .blocks()
                        .iter()
                        .map(|block| -> PyResult<PyObject> {
                            let new_block = generate_twirled_circuit(
                                py,
                                block,
                                rng,
                                twirling_mask,
                                custom_gate_map,
                                optimizer_target,
                            )?;
                            new_block.into_py_any(py)
                        })
                        .collect();
                    let new_blocks = new_blocks?;
                    let blocks_list = PyList::new(
                        py,
                        new_blocks.iter().map(|block| {
                            QUANTUM_CIRCUIT
                                .get_bound(py)
                                .call_method1(intern!(py, "_from_circuit_data"), (block,))
                                .unwrap()
                        }),
                    )?;

                    let new_inst_obj = py_inst
                        .instruction
                        .bind(py)
                        .call_method1(intern!(py, "replace_blocks"), (blocks_list,))?
                        .unbind();
                    let new_inst = PyInstruction {
                        qubits: py_inst.qubits,
                        clbits: py_inst.clbits,
                        params: py_inst.params,
                        op_name: py_inst.op_name.clone(),
                        control_flow: true,
                        instruction: new_inst_obj.clone_ref(py),
                    };
                    let params = new_blocks
                        .iter()
                        .map(|x| Ok(Param::Obj(x.clone().into_py_any(py)?)))
                        .collect::<PyResult<SmallVec<[Param; 3]>>>()?;
                    let mut new_inst = PackedInstruction::new(new_inst, inst.qubits, inst.clbits)
                        .with_params(params);
                    if let Some(label) = inst.label() {
                        new_inst = new_inst.with_label(label.to_string());
                    }
                    #[cfg(feature = "cache_pygates")]
<<<<<<< HEAD
                    {
                        new_inst = new_inst.with_py_cache(new_inst_obj);
                    }
                    out_circ.push(py, new_inst)?;
=======
                    new_inst.py_op.set(new_inst_obj).unwrap();
                    out_circ.push(new_inst)?;
>>>>>>> e0a75a69
                } else {
                    out_circ.push(inst.clone())?;
                }
            }
            _ => {
                out_circ.push(inst.clone())?;
            }
        }
    }
    if optimizer_target.is_some() {
        let mut dag = DAGCircuit::from_circuit_data(&out_circ, false, None, None, None, None)?;
        run_optimize_1q_gates_decomposition(&mut dag, optimizer_target, None, None)?;
        dag_to_circuit(&dag, false)
    } else {
        Ok(out_circ)
    }
}

#[pyfunction]
#[pyo3(signature=(circ, twirled_gate=None, custom_twirled_gates=None, seed=None, num_twirls=1, optimizer_target=None))]
pub(crate) fn twirl_circuit(
    py: Python,
    circ: &CircuitData,
    twirled_gate: Option<Vec<StandardGate>>,
    custom_twirled_gates: Option<Vec<OperationFromPython>>,
    seed: Option<u64>,
    num_twirls: usize,
    optimizer_target: Option<&Target>,
) -> PyResult<Vec<CircuitData>> {
    let mut rng = match seed {
        Some(seed) => Pcg64Mcg::seed_from_u64(seed),
        None => Pcg64Mcg::from_os_rng(),
    };
    let twirling_mask: u8 = match twirled_gate {
        Some(gates) => {
            let mut out_mask = 0;
            for gate in gates {
                let new_mask = match gate {
                    StandardGate::CX => CX_MASK,
                    StandardGate::CZ => CZ_MASK,
                    StandardGate::ECR => ECR_MASK,
                    StandardGate::ISwap => ISWAP_MASK,
                    _ => {
                        return Err(QiskitError::new_err(
                          format!("Provided gate to twirl, {}, is not currently supported you can only use cx, cz, ecr or iswap.", gate.name())
                        ))
                    }
                };
                out_mask |= new_mask;
            }
            out_mask
        }
        None => {
            if custom_twirled_gates.is_none() {
                15
            } else {
                0
            }
        }
    };
    let custom_gate_twirling_sets: Option<CustomGateTwirlingMap> =
        custom_twirled_gates.map(|gates| {
            gates
                .into_iter()
                .filter_map(|gate| {
                    if gate.operation.num_qubits() != 2 {
                        return Some(Err(QiskitError::new_err(
                            format!(
                                "The provided gate to twirl {} operates on an invalid number of qubits {}, it can only be a two qubit gate",
                                gate.operation.name(),
                                gate.operation.num_qubits(),
                            )
                        )))
                    }
                    if gate.operation.num_params() != 0 {
                        return Some(Err(QiskitError::new_err(
                            format!(
                                "The provided gate to twirl {} takes a parameter, it can only be an unparameterized gate",
                                gate.operation.name(),
                            )
                        )))
                    }
                    let matrix = gate.operation.matrix(&gate.params);
                    if let Some(matrix) = matrix {
                        let twirl_set = generate_twirling_set(matrix.view());
                        if twirl_set.is_empty() {
                            None
                        } else {
                            Some(Ok((gate.operation.name().to_string(), twirl_set)))
                        }
                    } else {
                        Some(Err(QiskitError::new_err(
                            format!("Provided gate to twirl, {}, does not have a matrix defined and can't be twirled", gate.operation.name())
                        )))
                    }
                })
                .collect()
        }).transpose()?;
    (0..num_twirls)
        .map(|_| {
            generate_twirled_circuit(
                py,
                circ,
                &mut rng,
                twirling_mask,
                custom_gate_twirling_sets.as_ref(),
                optimizer_target,
            )
        })
        .collect()
}

pub fn twirling(m: &Bound<PyModule>) -> PyResult<()> {
    m.add_wrapped(wrap_pyfunction!(twirl_circuit))?;
    Ok(())
}<|MERGE_RESOLUTION|>--- conflicted
+++ resolved
@@ -35,12 +35,8 @@
 use qiskit_circuit::imports::QUANTUM_CIRCUIT;
 use qiskit_circuit::operations::StandardGate::{I, X, Y, Z};
 use qiskit_circuit::operations::{Operation, OperationRef, Param, PyInstruction, StandardGate};
-<<<<<<< HEAD
 use qiskit_circuit::packed_instruction::PackedInstruction;
-=======
-use qiskit_circuit::packed_instruction::{PackedInstruction, PackedOperation};
 use qiskit_circuit::VarsMode;
->>>>>>> e0a75a69
 
 use crate::QiskitError;
 
@@ -241,13 +237,8 @@
 
     for inst in circ.data() {
         if let Some(custom_gate_map) = custom_gate_map {
-<<<<<<< HEAD
             if let Some(twirling_set) = custom_gate_map.get(inst.op().name()) {
-                twirl_gate(py, circ, rng, &mut out_circ, twirling_set.as_slice(), inst)?;
-=======
-            if let Some(twirling_set) = custom_gate_map.get(inst.op.name()) {
                 twirl_gate(circ, rng, &mut out_circ, twirling_set.as_slice(), inst)?;
->>>>>>> e0a75a69
                 continue;
             }
         }
@@ -334,15 +325,10 @@
                         new_inst = new_inst.with_label(label.to_string());
                     }
                     #[cfg(feature = "cache_pygates")]
-<<<<<<< HEAD
                     {
                         new_inst = new_inst.with_py_cache(new_inst_obj);
                     }
-                    out_circ.push(py, new_inst)?;
-=======
-                    new_inst.py_op.set(new_inst_obj).unwrap();
                     out_circ.push(new_inst)?;
->>>>>>> e0a75a69
                 } else {
                     out_circ.push(inst.clone())?;
                 }
