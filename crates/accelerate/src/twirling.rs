// This code is part of Qiskit.
//
// (C) Copyright IBM 2024
//
// This code is licensed under the Apache License, Version 2.0. You may
// obtain a copy of this license in the LICENSE.txt file in the root directory
// of this source tree or at http://www.apache.org/licenses/LICENSE-2.0.
//
// Any modifications or derivative works of this code must retain this
// copyright notice, and modified files need to carry a notice indicating
// that they have been altered from the originals.

use std::f64::consts::PI;

use hashbrown::HashMap;
use ndarray::linalg::kron;
use ndarray::prelude::*;
use ndarray::ArrayView2;
use num_complex::Complex64;
use pyo3::intern;
use pyo3::prelude::*;
use pyo3::types::PyList;
use pyo3::wrap_pyfunction;
use pyo3::IntoPyObjectExt;
use pyo3::Python;
use rand::prelude::*;
use rand_pcg::Pcg64Mcg;
use smallvec::SmallVec;

use qiskit_circuit::circuit_data::CircuitData;
use qiskit_circuit::circuit_instruction::{ExtraInstructionAttributes, OperationFromPython};
use qiskit_circuit::converters::dag_to_circuit;
use qiskit_circuit::dag_circuit::DAGCircuit;
use qiskit_circuit::gate_matrix::ONE_QUBIT_IDENTITY;
use qiskit_circuit::imports::QUANTUM_CIRCUIT;
use qiskit_circuit::operations::StandardGate::{IGate, XGate, YGate, ZGate};
use qiskit_circuit::operations::{Operation, OperationRef, Param, PyInstruction, StandardGate};
use qiskit_circuit::packed_instruction::{PackedInstruction, PackedOperation};

use crate::euler_one_qubit_decomposer::optimize_1q_gates_decomposition;
use crate::target_transpiler::Target;
use crate::QiskitError;

static ECR_TWIRL_SET: [([StandardGate; 4], f64); 16] = [
    ([IGate, ZGate, ZGate, YGate], 0.),
    ([IGate, XGate, IGate, XGate], 0.),
    ([IGate, YGate, ZGate, ZGate], PI),
    ([IGate, IGate, IGate, IGate], 0.),
    ([ZGate, XGate, ZGate, XGate], PI),
    ([ZGate, YGate, IGate, ZGate], 0.),
    ([ZGate, IGate, ZGate, IGate], PI),
    ([ZGate, ZGate, IGate, YGate], PI),
    ([XGate, YGate, XGate, YGate], 0.),
    ([XGate, IGate, YGate, XGate], PI),
    ([XGate, ZGate, XGate, ZGate], 0.),
    ([XGate, XGate, YGate, IGate], PI),
    ([YGate, IGate, XGate, XGate], PI),
    ([YGate, ZGate, YGate, ZGate], PI),
    ([YGate, XGate, XGate, IGate], PI),
    ([YGate, YGate, YGate, YGate], PI),
];

static CX_TWIRL_SET: [([StandardGate; 4], f64); 16] = [
    ([IGate, ZGate, ZGate, ZGate], 0.),
    ([IGate, XGate, IGate, XGate], 0.),
    ([IGate, YGate, ZGate, YGate], 0.),
    ([IGate, IGate, IGate, IGate], 0.),
    ([ZGate, XGate, ZGate, XGate], 0.),
    ([ZGate, YGate, IGate, YGate], 0.),
    ([ZGate, IGate, ZGate, IGate], 0.),
    ([ZGate, ZGate, IGate, ZGate], 0.),
    ([XGate, YGate, YGate, ZGate], 0.),
    ([XGate, IGate, XGate, XGate], 0.),
    ([XGate, ZGate, YGate, YGate], PI),
    ([XGate, XGate, XGate, IGate], 0.),
    ([YGate, IGate, YGate, XGate], 0.),
    ([YGate, ZGate, XGate, YGate], 0.),
    ([YGate, XGate, YGate, IGate], 0.),
    ([YGate, YGate, XGate, ZGate], PI),
];

static CZ_TWIRL_SET: [([StandardGate; 4], f64); 16] = [
    ([IGate, ZGate, IGate, ZGate], 0.),
    ([IGate, XGate, ZGate, XGate], 0.),
    ([IGate, YGate, ZGate, YGate], 0.),
    ([IGate, IGate, IGate, IGate], 0.),
    ([ZGate, XGate, IGate, XGate], 0.),
    ([ZGate, YGate, IGate, YGate], 0.),
    ([ZGate, IGate, ZGate, IGate], 0.),
    ([ZGate, ZGate, ZGate, ZGate], 0.),
    ([XGate, YGate, YGate, XGate], PI),
    ([XGate, IGate, XGate, ZGate], 0.),
    ([XGate, ZGate, XGate, IGate], 0.),
    ([XGate, XGate, YGate, YGate], 0.),
    ([YGate, IGate, YGate, ZGate], 0.),
    ([YGate, ZGate, YGate, IGate], 0.),
    ([YGate, XGate, XGate, YGate], PI),
    ([YGate, YGate, XGate, XGate], 0.),
];

static ISWAP_TWIRL_SET: [([StandardGate; 4], f64); 16] = [
    ([IGate, ZGate, ZGate, IGate], 0.),
    ([IGate, XGate, YGate, ZGate], 0.),
    ([IGate, YGate, XGate, ZGate], PI),
    ([IGate, IGate, IGate, IGate], 0.),
    ([ZGate, XGate, YGate, IGate], 0.),
    ([ZGate, YGate, XGate, IGate], PI),
    ([ZGate, IGate, IGate, ZGate], 0.),
    ([ZGate, ZGate, ZGate, ZGate], 0.),
    ([XGate, YGate, YGate, XGate], 0.),
    ([XGate, IGate, ZGate, YGate], 0.),
    ([XGate, ZGate, IGate, YGate], 0.),
    ([XGate, XGate, XGate, XGate], 0.),
    ([YGate, IGate, ZGate, XGate], PI),
    ([YGate, ZGate, IGate, XGate], PI),
    ([YGate, XGate, XGate, YGate], 0.),
    ([YGate, YGate, YGate, YGate], 0.),
];

static TWIRLING_SETS: [&[([StandardGate; 4], f64); 16]; 4] = [
    &CX_TWIRL_SET,
    &CZ_TWIRL_SET,
    &ECR_TWIRL_SET,
    &ISWAP_TWIRL_SET,
];

const CX_MASK: u8 = 8;
const CZ_MASK: u8 = 4;
const ECR_MASK: u8 = 2;
const ISWAP_MASK: u8 = 1;

#[inline(always)]
fn diff_frob_norm_sq(array: ArrayView2<Complex64>, gate_matrix: ArrayView2<Complex64>) -> f64 {
    let mut res: f64 = 0.;
    for i in 0..4 {
        for j in 0..4 {
            let gate = gate_matrix[[i, j]];
            let twirled = array[[i, j]];
            let diff = twirled - gate;
            res += (diff.conj() * diff).re;
        }
    }
    res
}

fn generate_twirling_set(gate_matrix: ArrayView2<Complex64>) -> Vec<([StandardGate; 4], f64)> {
    let mut out_vec = Vec::with_capacity(16);
    let i_matrix = aview2(&ONE_QUBIT_IDENTITY);
    let x_matrix = aview2(&qiskit_circuit::gate_matrix::X_GATE);
    let y_matrix = aview2(&qiskit_circuit::gate_matrix::Y_GATE);
    let z_matrix = aview2(&qiskit_circuit::gate_matrix::Z_GATE);
    let iter_set = [IGate, XGate, YGate, ZGate];
    let kron_set: [Array2<Complex64>; 16] = [
        kron(&i_matrix, &i_matrix),
        kron(&x_matrix, &i_matrix),
        kron(&y_matrix, &i_matrix),
        kron(&z_matrix, &i_matrix),
        kron(&i_matrix, &x_matrix),
        kron(&x_matrix, &x_matrix),
        kron(&y_matrix, &x_matrix),
        kron(&z_matrix, &x_matrix),
        kron(&i_matrix, &y_matrix),
        kron(&x_matrix, &y_matrix),
        kron(&y_matrix, &y_matrix),
        kron(&z_matrix, &y_matrix),
        kron(&i_matrix, &z_matrix),
        kron(&x_matrix, &z_matrix),
        kron(&y_matrix, &z_matrix),
        kron(&z_matrix, &z_matrix),
    ];
    for (i_idx, i) in iter_set.iter().enumerate() {
        for (j_idx, j) in iter_set.iter().enumerate() {
            let before_matrix = kron_set[i_idx * 4 + j_idx].view();
            let half_twirled_matrix = gate_matrix.dot(&before_matrix);
            for (k_idx, k) in iter_set.iter().enumerate() {
                for (l_idx, l) in iter_set.iter().enumerate() {
                    let after_matrix = kron_set[k_idx * 4 + l_idx].view();
                    let twirled_matrix = after_matrix.dot(&half_twirled_matrix);
                    let norm: f64 = diff_frob_norm_sq(twirled_matrix.view(), gate_matrix);
                    if norm.abs() < 1e-15 {
                        out_vec.push(([*i, *j, *k, *l], 0.));
                    } else if (norm - 16.).abs() < 1e-15 {
                        out_vec.push(([*i, *j, *k, *l], PI));
                    }
                }
            }
        }
    }
    out_vec
}

fn twirl_gate(
    py: Python,
    circ: &CircuitData,
    rng: &mut Pcg64Mcg,
    out_circ: &mut CircuitData,
    twirl_set: &[([StandardGate; 4], f64)],
    inst: &PackedInstruction,
) -> PyResult<()> {
    let qubits = circ.get_qargs(inst.qubits());
    let (twirl, twirl_phase) = twirl_set.choose(rng).unwrap();
    let bit_zero = out_circ.add_qargs(std::slice::from_ref(&qubits[0]));
    let bit_one = out_circ.add_qargs(std::slice::from_ref(&qubits[1]));
    out_circ.push(
        py,
<<<<<<< HEAD
        PackedInstruction::new(
            PackedOperation::from_standard(twirl[0]),
            bit_zero,
            circ.cargs_interner().get_default(),
            None,
            ExtraInstructionAttributes::default(),
        ),
    )?;
    out_circ.push(
        py,
        PackedInstruction::new(
            PackedOperation::from_standard(twirl[1]),
            bit_one,
            circ.cargs_interner().get_default(),
            None,
            ExtraInstructionAttributes::default(),
        ),
=======
        PackedInstruction {
            op: PackedOperation::from_standard_gate(twirl[0]),
            qubits: bit_zero,
            clbits: circ.cargs_interner().get_default(),
            params: None,
            extra_attrs: ExtraInstructionAttributes::new(None, None, None, None),
            #[cfg(feature = "cache_pygates")]
            py_op: std::sync::OnceLock::new(),
        },
    )?;
    out_circ.push(
        py,
        PackedInstruction {
            op: PackedOperation::from_standard_gate(twirl[1]),
            qubits: bit_one,
            clbits: circ.cargs_interner().get_default(),
            params: None,
            extra_attrs: ExtraInstructionAttributes::new(None, None, None, None),
            #[cfg(feature = "cache_pygates")]
            py_op: std::sync::OnceLock::new(),
        },
>>>>>>> 4ae023a3
    )?;

    out_circ.push(py, inst.clone())?;
    out_circ.push(
        py,
<<<<<<< HEAD
        PackedInstruction::new(
            PackedOperation::from_standard(twirl[2]),
            bit_zero,
            circ.cargs_interner().get_default(),
            None,
            ExtraInstructionAttributes::default(),
        ),
    )?;
    out_circ.push(
        py,
        PackedInstruction::new(
            PackedOperation::from_standard(twirl[3]),
            bit_one,
            circ.cargs_interner().get_default(),
            None,
            ExtraInstructionAttributes::default(),
        ),
=======
        PackedInstruction {
            op: PackedOperation::from_standard_gate(twirl[2]),
            qubits: bit_zero,
            clbits: circ.cargs_interner().get_default(),
            params: None,
            extra_attrs: ExtraInstructionAttributes::new(None, None, None, None),
            #[cfg(feature = "cache_pygates")]
            py_op: std::sync::OnceLock::new(),
        },
    )?;
    out_circ.push(
        py,
        PackedInstruction {
            op: PackedOperation::from_standard_gate(twirl[3]),
            qubits: bit_one,
            clbits: circ.cargs_interner().get_default(),
            params: None,
            extra_attrs: ExtraInstructionAttributes::new(None, None, None, None),
            #[cfg(feature = "cache_pygates")]
            py_op: std::sync::OnceLock::new(),
        },
>>>>>>> 4ae023a3
    )?;

    if *twirl_phase != 0. {
        out_circ.add_global_phase(py, &Param::Float(*twirl_phase))?;
    }
    Ok(())
}

type CustomGateTwirlingMap = HashMap<String, Vec<([StandardGate; 4], f64)>>;

fn generate_twirled_circuit(
    py: Python,
    circ: &CircuitData,
    rng: &mut Pcg64Mcg,
    twirling_mask: u8,
    custom_gate_map: Option<&CustomGateTwirlingMap>,
    optimizer_target: Option<&Target>,
) -> PyResult<CircuitData> {
    let mut out_circ = CircuitData::clone_empty_like(py, circ, None)?;

    for inst in circ.data() {
        if let Some(custom_gate_map) = custom_gate_map {
            if let Some(twirling_set) = custom_gate_map.get(inst.op().name()) {
                twirl_gate(py, circ, rng, &mut out_circ, twirling_set.as_slice(), inst)?;
                continue;
            }
        }
<<<<<<< HEAD
        match inst.op().view() {
            OperationRef::Standard(gate) => match gate {
=======
        match inst.op.view() {
            OperationRef::StandardGate(gate) => match gate {
>>>>>>> 4ae023a3
                StandardGate::CXGate => {
                    if twirling_mask & CX_MASK != 0 {
                        twirl_gate(py, circ, rng, &mut out_circ, TWIRLING_SETS[0], inst)?;
                    } else {
                        out_circ.push(py, inst.clone())?;
                    }
                }
                StandardGate::CZGate => {
                    if twirling_mask & CZ_MASK != 0 {
                        twirl_gate(py, circ, rng, &mut out_circ, TWIRLING_SETS[1], inst)?;
                    } else {
                        out_circ.push(py, inst.clone())?;
                    }
                }
                StandardGate::ECRGate => {
                    if twirling_mask & ECR_MASK != 0 {
                        twirl_gate(py, circ, rng, &mut out_circ, TWIRLING_SETS[2], inst)?;
                    } else {
                        out_circ.push(py, inst.clone())?;
                    }
                }
                StandardGate::ISwapGate => {
                    if twirling_mask & ISWAP_MASK != 0 {
                        twirl_gate(py, circ, rng, &mut out_circ, TWIRLING_SETS[3], inst)?;
                    } else {
                        out_circ.push(py, inst.clone())?;
                    }
                }
                _ => out_circ.push(py, inst.clone())?,
            },
            OperationRef::Instruction(py_inst) => {
                if py_inst.control_flow() {
                    let new_blocks: PyResult<Vec<PyObject>> = py_inst
                        .blocks()
                        .iter()
                        .map(|block| -> PyResult<PyObject> {
                            let new_block = generate_twirled_circuit(
                                py,
                                block,
                                rng,
                                twirling_mask,
                                custom_gate_map,
                                optimizer_target,
                            )?;
                            new_block.into_py_any(py)
                        })
                        .collect();
                    let new_blocks = new_blocks?;
                    let blocks_list = PyList::new(
                        py,
                        new_blocks.iter().map(|block| {
                            QUANTUM_CIRCUIT
                                .get_bound(py)
                                .call_method1(intern!(py, "_from_circuit_data"), (block,))
                                .unwrap()
                        }),
                    )?;

                    let new_inst_obj = py_inst
                        .instruction
                        .bind(py)
                        .call_method1(intern!(py, "replace_blocks"), (blocks_list,))?
                        .unbind();
                    let new_inst = PyInstruction {
                        qubits: py_inst.qubits,
                        clbits: py_inst.clbits,
                        params: py_inst.params,
                        op_name: py_inst.op_name.clone(),
                        control_flow: true,
                        instruction: new_inst_obj.clone_ref(py),
                    };
                    let new_inst = PackedInstruction::new(
                        PackedOperation::from_instruction(Box::new(new_inst)),
                        inst.qubits(),
                        inst.clbits(),
                        (!new_blocks.is_empty()).then_some(
                            new_blocks
                                .iter()
                                .map(|x| Ok(Param::Obj(x.clone().into_py_any(py)?)))
                                .collect::<PyResult<SmallVec<[Param; 3]>>>()?,
                        ),
                        inst.extra_attrs().clone(),
                    );
                    out_circ.push(py, new_inst)?;
                } else {
                    out_circ.push(py, inst.clone())?;
                }
            }
            _ => {
                out_circ.push(py, inst.clone())?;
            }
        }
    }
    if optimizer_target.is_some() {
        let mut dag = DAGCircuit::from_circuit_data(py, out_circ, false)?;
        optimize_1q_gates_decomposition(py, &mut dag, optimizer_target, None, None)?;
        dag_to_circuit(py, &dag, false)
    } else {
        Ok(out_circ)
    }
}

#[pyfunction]
#[pyo3(signature=(circ, twirled_gate=None, custom_twirled_gates=None, seed=None, num_twirls=1, optimizer_target=None))]
pub(crate) fn twirl_circuit(
    py: Python,
    circ: &CircuitData,
    twirled_gate: Option<Vec<StandardGate>>,
    custom_twirled_gates: Option<Vec<OperationFromPython>>,
    seed: Option<u64>,
    num_twirls: usize,
    optimizer_target: Option<&Target>,
) -> PyResult<Vec<CircuitData>> {
    let mut rng = match seed {
        Some(seed) => Pcg64Mcg::seed_from_u64(seed),
        None => Pcg64Mcg::from_entropy(),
    };
    let twirling_mask: u8 = match twirled_gate {
        Some(gates) => {
            let mut out_mask = 0;
            for gate in gates {
                let new_mask = match gate {
                    StandardGate::CXGate => CX_MASK,
                    StandardGate::CZGate => CZ_MASK,
                    StandardGate::ECRGate => ECR_MASK,
                    StandardGate::ISwapGate => ISWAP_MASK,
                    _ => {
                        return Err(QiskitError::new_err(
                          format!("Provided gate to twirl, {}, is not currently supported you can only use cx, cz, ecr or iswap.", gate.name())
                        ))
                    }
                };
                out_mask |= new_mask;
            }
            out_mask
        }
        None => {
            if custom_twirled_gates.is_none() {
                15
            } else {
                0
            }
        }
    };
    let custom_gate_twirling_sets: Option<CustomGateTwirlingMap> =
        custom_twirled_gates.map(|gates| {
            gates
                .into_iter()
                .filter_map(|gate| {
                    if gate.operation.num_qubits() != 2 {
                        return Some(Err(QiskitError::new_err(
                            format!(
                                "The provided gate to twirl {} operates on an invalid number of qubits {}, it can only be a two qubit gate",
                                gate.operation.name(),
                                gate.operation.num_qubits(),
                            )
                        )))
                    }
                    if gate.operation.num_params() != 0 {
                        return Some(Err(QiskitError::new_err(
                            format!(
                                "The provided gate to twirl {} takes a parameter, it can only be an unparameterized gate",
                                gate.operation.name(),
                            )
                        )))
                    }
                    let matrix = gate.operation.matrix(&gate.params);
                    if let Some(matrix) = matrix {
                        let twirl_set = generate_twirling_set(matrix.view());
                        if twirl_set.is_empty() {
                            None
                        } else {
                            Some(Ok((gate.operation.name().to_string(), twirl_set)))
                        }
                    } else {
                        Some(Err(QiskitError::new_err(
                            format!("Provided gate to twirl, {}, does not have a matrix defined and can't be twirled", gate.operation.name())
                        )))
                    }
                })
                .collect()
        }).transpose()?;
    (0..num_twirls)
        .map(|_| {
            generate_twirled_circuit(
                py,
                circ,
                &mut rng,
                twirling_mask,
                custom_gate_twirling_sets.as_ref(),
                optimizer_target,
            )
        })
        .collect()
}

pub fn twirling(m: &Bound<PyModule>) -> PyResult<()> {
    m.add_wrapped(wrap_pyfunction!(twirl_circuit))?;
    Ok(())
}<|MERGE_RESOLUTION|>--- conflicted
+++ resolved
@@ -203,9 +203,8 @@
     let bit_one = out_circ.add_qargs(std::slice::from_ref(&qubits[1]));
     out_circ.push(
         py,
-<<<<<<< HEAD
         PackedInstruction::new(
-            PackedOperation::from_standard(twirl[0]),
+            PackedOperation::from_standard_gate(twirl[0]),
             bit_zero,
             circ.cargs_interner().get_default(),
             None,
@@ -215,43 +214,19 @@
     out_circ.push(
         py,
         PackedInstruction::new(
-            PackedOperation::from_standard(twirl[1]),
+            PackedOperation::from_standard_gate(twirl[1]),
             bit_one,
             circ.cargs_interner().get_default(),
             None,
             ExtraInstructionAttributes::default(),
         ),
-=======
-        PackedInstruction {
-            op: PackedOperation::from_standard_gate(twirl[0]),
-            qubits: bit_zero,
-            clbits: circ.cargs_interner().get_default(),
-            params: None,
-            extra_attrs: ExtraInstructionAttributes::new(None, None, None, None),
-            #[cfg(feature = "cache_pygates")]
-            py_op: std::sync::OnceLock::new(),
-        },
-    )?;
-    out_circ.push(
-        py,
-        PackedInstruction {
-            op: PackedOperation::from_standard_gate(twirl[1]),
-            qubits: bit_one,
-            clbits: circ.cargs_interner().get_default(),
-            params: None,
-            extra_attrs: ExtraInstructionAttributes::new(None, None, None, None),
-            #[cfg(feature = "cache_pygates")]
-            py_op: std::sync::OnceLock::new(),
-        },
->>>>>>> 4ae023a3
     )?;
 
     out_circ.push(py, inst.clone())?;
     out_circ.push(
         py,
-<<<<<<< HEAD
         PackedInstruction::new(
-            PackedOperation::from_standard(twirl[2]),
+            PackedOperation::from_standard_gate(twirl[2]),
             bit_zero,
             circ.cargs_interner().get_default(),
             None,
@@ -261,35 +236,12 @@
     out_circ.push(
         py,
         PackedInstruction::new(
-            PackedOperation::from_standard(twirl[3]),
+            PackedOperation::from_standard_gate(twirl[3]),
             bit_one,
             circ.cargs_interner().get_default(),
             None,
             ExtraInstructionAttributes::default(),
         ),
-=======
-        PackedInstruction {
-            op: PackedOperation::from_standard_gate(twirl[2]),
-            qubits: bit_zero,
-            clbits: circ.cargs_interner().get_default(),
-            params: None,
-            extra_attrs: ExtraInstructionAttributes::new(None, None, None, None),
-            #[cfg(feature = "cache_pygates")]
-            py_op: std::sync::OnceLock::new(),
-        },
-    )?;
-    out_circ.push(
-        py,
-        PackedInstruction {
-            op: PackedOperation::from_standard_gate(twirl[3]),
-            qubits: bit_one,
-            clbits: circ.cargs_interner().get_default(),
-            params: None,
-            extra_attrs: ExtraInstructionAttributes::new(None, None, None, None),
-            #[cfg(feature = "cache_pygates")]
-            py_op: std::sync::OnceLock::new(),
-        },
->>>>>>> 4ae023a3
     )?;
 
     if *twirl_phase != 0. {
@@ -317,13 +269,8 @@
                 continue;
             }
         }
-<<<<<<< HEAD
         match inst.op().view() {
-            OperationRef::Standard(gate) => match gate {
-=======
-        match inst.op.view() {
             OperationRef::StandardGate(gate) => match gate {
->>>>>>> 4ae023a3
                 StandardGate::CXGate => {
                     if twirling_mask & CX_MASK != 0 {
                         twirl_gate(py, circ, rng, &mut out_circ, TWIRLING_SETS[0], inst)?;
