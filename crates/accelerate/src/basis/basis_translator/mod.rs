--- conflicted
+++ resolved
@@ -281,14 +281,8 @@
     min_qubits: usize,
     qargs_with_non_global_operation: &HashMap<Option<Qargs>, HashSet<String>>,
 ) -> PyResult<()> {
-<<<<<<< HEAD
-    for node in dag.op_nodes(true) {
-        let node_obj: &PackedInstruction = dag.dag()[node].unwrap_operation();
+    for (node, node_obj) in dag.op_nodes(true) {
         let qargs: &[Qubit] = dag.get_qargs(node_obj.qubits());
-=======
-    for (node, node_obj) in dag.op_nodes(true) {
-        let qargs: &[Qubit] = dag.get_qargs(node_obj.qubits);
->>>>>>> 8ab91fae
         if dag.has_calibration_for_index(py, node)? || qargs.len() < min_qubits {
             continue;
         }
@@ -437,15 +431,9 @@
     let mut is_updated = false;
     let mut out_dag = dag.copy_empty_like(py, "alike")?;
     for node in dag.topological_op_nodes()? {
-<<<<<<< HEAD
-        let node_obj = dag.dag()[node].unwrap_operation();
+        let node_obj = dag[node].unwrap_operation();
         let node_qarg = dag.get_qargs(node_obj.qubits());
         let node_carg = dag.get_cargs(node_obj.clbits());
-=======
-        let node_obj = dag[node].unwrap_operation();
-        let node_qarg = dag.get_qargs(node_obj.qubits);
-        let node_carg = dag.get_cargs(node_obj.clbits);
->>>>>>> 8ab91fae
         let qubit_set: HashSet<Qubit> = HashSet::from_iter(node_qarg.iter().copied());
         let mut new_op: Option<OperationFromPython> = None;
         if target_basis.contains(node_obj.op().name()) || node_qarg.len() < min_qubits {
@@ -598,15 +586,9 @@
     }
     if node.params_view().is_empty() {
         for inner_index in target_dag.topological_op_nodes()? {
-<<<<<<< HEAD
-            let inner_node = &target_dag.dag()[inner_index].unwrap_operation();
+            let inner_node = &target_dag[inner_index].unwrap_operation();
             let old_qargs = dag.get_qargs(node.qubits());
             let old_cargs = dag.get_cargs(node.clbits());
-=======
-            let inner_node = &target_dag[inner_index].unwrap_operation();
-            let old_qargs = dag.get_qargs(node.qubits);
-            let old_cargs = dag.get_cargs(node.clbits);
->>>>>>> 8ab91fae
             let new_qubits: Vec<Qubit> = target_dag
                 .get_qargs(inner_node.qubits())
                 .iter()
@@ -659,15 +641,9 @@
             .zip(node.params_view())
             .into_py_dict(py)?;
         for inner_index in target_dag.topological_op_nodes()? {
-<<<<<<< HEAD
-            let inner_node = &target_dag.dag()[inner_index].unwrap_operation();
+            let inner_node = &target_dag[inner_index].unwrap_operation();
             let old_qargs = dag.get_qargs(node.qubits());
             let old_cargs = dag.get_cargs(node.clbits());
-=======
-            let inner_node = &target_dag[inner_index].unwrap_operation();
-            let old_qargs = dag.get_qargs(node.qubits);
-            let old_cargs = dag.get_cargs(node.clbits);
->>>>>>> 8ab91fae
             let new_qubits: Vec<Qubit> = target_dag
                 .get_qargs(inner_node.qubits())
                 .iter()
