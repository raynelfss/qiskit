--- conflicted
+++ resolved
@@ -76,13 +76,9 @@
             } else {
                 Some(gate_obj.params)
             },
-<<<<<<< HEAD
-            gate_obj.extra_attrs,
-=======
             gate_obj.label.map(|x| *x),
             #[cfg(feature = "cache_pygates")]
             Some(gate.into()),
->>>>>>> 00c47566
         )?;
         mapped_instructions.insert((gate_name, gate_num_qubits), (placeholder_params, dag));
 
