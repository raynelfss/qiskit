// This code is part of Qiskit.
//
// (C) Copyright IBM 2024
//
// This code is licensed under the Apache License, Version 2.0. You may
// obtain a copy of this license in the LICENSE.txt file in the root directory
// of this source tree or at http://www.apache.org/licenses/LICENSE-2.0.
//
// Any modifications or derivative works of this code must retain this
// copyright notice, and modified files need to carry a notice indicating
// that they have been altered from the originals.

use hashbrown::HashSet;
use pyo3::intern;
use pyo3::prelude::*;
use pyo3::wrap_pyfunction;

use qiskit_circuit::circuit_data::CircuitData;
use qiskit_circuit::dag_circuit::DAGCircuit;
use qiskit_circuit::imports::CIRCUIT_TO_DAG;
use qiskit_circuit::operations::{Operation, OperationRef};
use qiskit_circuit::Qubit;

fn recurse<'py>(
    py: Python<'py>,
    dag: &'py DAGCircuit,
    edge_set: &'py HashSet<[u32; 2]>,
    wire_map: Option<&'py [Qubit]>,
) -> PyResult<Option<(String, [u32; 2])>> {
    let check_qubits = |qubits: &[Qubit]| -> bool {
        match wire_map {
            Some(wire_map) => {
                let mapped_bits = [wire_map[qubits[0].index()], wire_map[qubits[1].index()]];
                edge_set.contains(&[mapped_bits[0].into(), mapped_bits[1].into()])
            }
            None => edge_set.contains(&[qubits[0].into(), qubits[1].into()]),
        }
    };
<<<<<<< HEAD
    for (node, inst) in dag.op_nodes(false) {
        let qubits = dag.get_qargs(inst.qubits());
        if inst.op().control_flow() {
            if let OperationRef::Instruction(py_inst) = inst.op().view() {
=======
    for (_node, inst) in dag.op_nodes(false) {
        let qubits = dag.get_qargs(inst.qubits);
        if inst.op.control_flow() {
            if let OperationRef::Instruction(py_inst) = inst.op.view() {
>>>>>>> 00c47566
                let raw_blocks = py_inst.instruction.getattr(py, "blocks")?;
                let circuit_to_dag = CIRCUIT_TO_DAG.get_bound(py);
                for raw_block in raw_blocks.bind(py).try_iter()? {
                    let block_obj = raw_block?;
                    let block = block_obj
                        .getattr(intern!(py, "_data"))?
                        .downcast::<CircuitData>()?
                        .borrow();
                    let new_dag: DAGCircuit =
                        circuit_to_dag.call1((block_obj.clone(),))?.extract()?;
                    let wire_map = (0..block.num_qubits())
                        .map(|inner| {
                            let outer = qubits[inner];
                            match wire_map {
                                Some(wire_map) => wire_map[outer.index()],
                                None => outer,
                            }
                        })
                        .collect::<Vec<_>>();
                    let res = recurse(py, &new_dag, edge_set, Some(&wire_map))?;
                    if res.is_some() {
                        return Ok(res);
                    }
                }
            }
        } else if qubits.len() == 2 && !check_qubits(qubits) {
            return Ok(Some((
                inst.op().name().to_string(),
                [qubits[0].0, qubits[1].0],
            )));
        }
    }
    Ok(None)
}

#[pyfunction]
pub fn check_map(
    py: Python,
    dag: &DAGCircuit,
    edge_set: HashSet<[u32; 2]>,
) -> PyResult<Option<(String, [u32; 2])>> {
    recurse(py, dag, &edge_set, None)
}

pub fn check_map_mod(m: &Bound<PyModule>) -> PyResult<()> {
    m.add_wrapped(wrap_pyfunction!(check_map))?;
    Ok(())
}<|MERGE_RESOLUTION|>--- conflicted
+++ resolved
@@ -36,17 +36,10 @@
             None => edge_set.contains(&[qubits[0].into(), qubits[1].into()]),
         }
     };
-<<<<<<< HEAD
-    for (node, inst) in dag.op_nodes(false) {
-        let qubits = dag.get_qargs(inst.qubits());
+    for (_node, inst) in dag.op_nodes(false) {
+        let qubits = dag.get_qargs(inst.qubits);
         if inst.op().control_flow() {
             if let OperationRef::Instruction(py_inst) = inst.op().view() {
-=======
-    for (_node, inst) in dag.op_nodes(false) {
-        let qubits = dag.get_qargs(inst.qubits);
-        if inst.op.control_flow() {
-            if let OperationRef::Instruction(py_inst) = inst.op.view() {
->>>>>>> 00c47566
                 let raw_blocks = py_inst.instruction.getattr(py, "blocks")?;
                 let circuit_to_dag = CIRCUIT_TO_DAG.get_bound(py);
                 for raw_block in raw_blocks.bind(py).try_iter()? {
