--- conflicted
+++ resolved
@@ -36,50 +36,10 @@
             None => edge_set.contains(&[qubits[0].into(), qubits[1].into()]),
         }
     };
-<<<<<<< HEAD
-    for node in dag.op_nodes(false) {
-        if let NodeType::Operation(inst) = &dag.dag()[node] {
-            let qubits = dag.get_qargs(inst.qubits());
-            if inst.op().control_flow() {
-                if let OperationRef::Instruction(py_inst) = inst.op().view() {
-                    let raw_blocks = py_inst.instruction.getattr(py, "blocks")?;
-                    let circuit_to_dag = CIRCUIT_TO_DAG.get_bound(py);
-                    for raw_block in raw_blocks.bind(py).iter().unwrap() {
-                        let block_obj = raw_block?;
-                        let block = block_obj
-                            .getattr(intern!(py, "_data"))?
-                            .downcast::<CircuitData>()?
-                            .borrow();
-                        let new_dag: DAGCircuit =
-                            circuit_to_dag.call1((block_obj.clone(),))?.extract()?;
-                        let wire_map = (0..block.num_qubits())
-                            .map(|inner| {
-                                let outer = qubits[inner];
-                                match wire_map {
-                                    Some(wire_map) => wire_map[outer.index()],
-                                    None => outer,
-                                }
-                            })
-                            .collect::<Vec<_>>();
-                        let res = recurse(py, &new_dag, edge_set, Some(&wire_map))?;
-                        if res.is_some() {
-                            return Ok(res);
-                        }
-                    }
-                }
-            } else if qubits.len() == 2
-                && (dag.calibrations_empty() || !dag.has_calibration_for_index(py, node)?)
-                && !check_qubits(qubits)
-            {
-                return Ok(Some((
-                    inst.op().name().to_string(),
-                    [qubits[0].0, qubits[1].0],
-                )));
-=======
     for (node, inst) in dag.op_nodes(false) {
-        let qubits = dag.get_qargs(inst.qubits);
-        if inst.op.control_flow() {
-            if let OperationRef::Instruction(py_inst) = inst.op.view() {
+        let qubits = dag.get_qargs(inst.qubits());
+        if inst.op().control_flow() {
+            if let OperationRef::Instruction(py_inst) = inst.op().view() {
                 let raw_blocks = py_inst.instruction.getattr(py, "blocks")?;
                 let circuit_to_dag = CIRCUIT_TO_DAG.get_bound(py);
                 for raw_block in raw_blocks.bind(py).try_iter()? {
@@ -104,14 +64,13 @@
                         return Ok(res);
                     }
                 }
->>>>>>> 8ab91fae
             }
         } else if qubits.len() == 2
             && (dag.calibrations_empty() || !dag.has_calibration_for_index(py, node)?)
             && !check_qubits(qubits)
         {
             return Ok(Some((
-                inst.op.name().to_string(),
+                inst.op().name().to_string(),
                 [qubits[0].0, qubits[1].0],
             )));
         }
