// This code is part of Qiskit.
//
// (C) Copyright IBM 2024
//
// This code is licensed under the Apache License, Version 2.0. You may
// obtain a copy of this license in the LICENSE.txt file in the root directory
// of this source tree or at http://www.apache.org/licenses/LICENSE-2.0.
//
// Any modifications or derivative works of this code must retain this
// copyright notice, and modified files need to carry a notice indicating
// that they have been altered from the originals.

use hashbrown::HashSet;
use pyo3::prelude::*;
use rustworkx_core::petgraph::stable_graph::NodeIndex;

use qiskit_circuit::circuit_instruction::ExtraInstructionAttributes;
use qiskit_circuit::dag_circuit::{DAGCircuit, NodeType};
use qiskit_circuit::imports::BARRIER;
use qiskit_circuit::operations::{Operation, PyInstruction};
use qiskit_circuit::packed_instruction::{PackedInstruction, PackedOperation};
use qiskit_circuit::Qubit;

static FINAL_OP_NAMES: [&str; 2] = ["measure", "barrier"];

#[pyfunction]
#[pyo3(signature=(dag, label=None))]
pub fn barrier_before_final_measurements(
    py: Python,
    dag: &mut DAGCircuit,
    label: Option<String>,
) -> PyResult<()> {
    let is_exactly_final = |inst: &PackedInstruction| FINAL_OP_NAMES.contains(&inst.op.name());
    let final_ops: HashSet<NodeIndex> = dag
        .op_nodes(true)
<<<<<<< HEAD
        .filter(|node| {
            let NodeType::Operation(ref inst) = dag.dag()[*node] else {
                unreachable!();
            };
            if !FINAL_OP_NAMES.contains(&inst.op().name()) {
                return false;
            }
            let is_final_op = dag.bfs_successors(*node).all(|(_, child_successors)| {
                !child_successors.iter().any(|suc| match dag.dag()[*suc] {
                    NodeType::Operation(ref suc_inst) => {
                        !FINAL_OP_NAMES.contains(&suc_inst.op().name())
                    }
                    _ => false,
=======
        .filter_map(|(node, inst)| {
            if !is_exactly_final(inst) {
                return None;
            }
            dag.bfs_successors(node)
                .all(|(_, child_successors)| {
                    child_successors.iter().all(|suc| match dag[*suc] {
                        NodeType::Operation(ref suc_inst) => is_exactly_final(suc_inst),
                        _ => true,
                    })
>>>>>>> 8ab91fae
                })
                .then_some(node)
        })
        .collect();
    if final_ops.is_empty() {
        return Ok(());
    }
    let ordered_node_indices: Vec<NodeIndex> = dag
        .topological_op_nodes()?
        .filter(|node| final_ops.contains(node))
        .collect();
    let final_packed_ops: Vec<PackedInstruction> = ordered_node_indices
        .into_iter()
        .map(|node| {
            let NodeType::Operation(ref inst) = dag[node] else {
                unreachable!()
            };
            let res = inst.clone();
            dag.remove_op_node(node);
            res
        })
        .collect();
    let new_barrier = BARRIER
        .get_bound(py)
        .call1((dag.num_qubits(), label.as_deref()))?;

    let new_barrier_py_inst = PyInstruction {
        qubits: dag.num_qubits() as u32,
        clbits: 0,
        params: 0,
        op_name: "barrier".to_string(),
        control_flow: false,
        #[cfg(feature = "cache_pygates")]
        instruction: new_barrier.clone().unbind(),
        #[cfg(not(feature = "cache_pygates"))]
        instruction: new_barrier.unbind(),
    };
    let qargs: Vec<Qubit> = (0..dag.num_qubits() as u32).map(Qubit).collect();
    dag.apply_operation_back(
        py,
        PackedOperation::from_instruction(Box::new(new_barrier_py_inst)),
        qargs.as_slice(),
        &[],
        None,
        ExtraInstructionAttributes::new(label, None, None, None),
    )?;
    for inst in final_packed_ops {
        dag.push_back(py, inst)?;
    }
    Ok(())
}

pub fn barrier_before_final_measurements_mod(m: &Bound<PyModule>) -> PyResult<()> {
    m.add_wrapped(wrap_pyfunction!(barrier_before_final_measurements))?;
    Ok(())
}<|MERGE_RESOLUTION|>--- conflicted
+++ resolved
@@ -30,24 +30,9 @@
     dag: &mut DAGCircuit,
     label: Option<String>,
 ) -> PyResult<()> {
-    let is_exactly_final = |inst: &PackedInstruction| FINAL_OP_NAMES.contains(&inst.op.name());
+    let is_exactly_final = |inst: &PackedInstruction| FINAL_OP_NAMES.contains(&inst.op().name());
     let final_ops: HashSet<NodeIndex> = dag
         .op_nodes(true)
-<<<<<<< HEAD
-        .filter(|node| {
-            let NodeType::Operation(ref inst) = dag.dag()[*node] else {
-                unreachable!();
-            };
-            if !FINAL_OP_NAMES.contains(&inst.op().name()) {
-                return false;
-            }
-            let is_final_op = dag.bfs_successors(*node).all(|(_, child_successors)| {
-                !child_successors.iter().any(|suc| match dag.dag()[*suc] {
-                    NodeType::Operation(ref suc_inst) => {
-                        !FINAL_OP_NAMES.contains(&suc_inst.op().name())
-                    }
-                    _ => false,
-=======
         .filter_map(|(node, inst)| {
             if !is_exactly_final(inst) {
                 return None;
@@ -58,7 +43,6 @@
                         NodeType::Operation(ref suc_inst) => is_exactly_final(suc_inst),
                         _ => true,
                     })
->>>>>>> 8ab91fae
                 })
                 .then_some(node)
         })
