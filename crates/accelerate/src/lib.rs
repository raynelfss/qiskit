--- conflicted
+++ resolved
@@ -14,11 +14,8 @@
 
 use pyo3::import_exception;
 
-<<<<<<< HEAD
 pub mod basis;
-=======
 pub mod check_map;
->>>>>>> 118a16c0
 pub mod circuit_library;
 pub mod commutation_analysis;
 pub mod commutation_cancellation;
