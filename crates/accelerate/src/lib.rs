// This code is part of Qiskit.
//
// (C) Copyright IBM 2022
//
// This code is licensed under the Apache License, Version 2.0. You may
// obtain a copy of this license in the LICENSE.txt file in the root directory
// of this source tree or at http://www.apache.org/licenses/LICENSE-2.0.
//
// Any modifications or derivative works of this code must retain this
// copyright notice, and modified files need to carry a notice indicating
// that they have been altered from the originals.

use std::env;

use pyo3::import_exception;

<<<<<<< HEAD
mod convert_2q_block_matrix;
mod dense_layout;
mod edge_collections;
mod error_map;
mod euler_one_qubit_decomposer;
mod nlayout;
mod optimize_1q_gates;
mod pauli_exp_val;
mod quantum_circuit;
mod results;
mod sabre;
mod sampled_exp_val;
mod sparse_pauli_op;
mod stochastic_swap;
mod target;
mod two_qubit_decompose;
mod utils;
mod vf2_layout;
=======
pub mod convert_2q_block_matrix;
pub mod dense_layout;
pub mod edge_collections;
pub mod error_map;
pub mod euler_one_qubit_decomposer;
pub mod nlayout;
pub mod optimize_1q_gates;
pub mod pauli_exp_val;
pub mod results;
pub mod sabre;
pub mod sampled_exp_val;
pub mod sparse_pauli_op;
pub mod stochastic_swap;
pub mod two_qubit_decompose;
pub mod utils;
pub mod vf2_layout;
>>>>>>> d10f9a0f

#[inline]
pub fn getenv_use_multiple_threads() -> bool {
    let parallel_context = env::var("QISKIT_IN_PARALLEL")
        .unwrap_or_else(|_| "FALSE".to_string())
        .to_uppercase()
        == "TRUE";
    let force_threads = env::var("QISKIT_FORCE_THREADS")
        .unwrap_or_else(|_| "FALSE".to_string())
        .to_uppercase()
        == "TRUE";
    !parallel_context || force_threads
}

<<<<<<< HEAD
#[pymodule]
fn _accelerate(m: &Bound<PyModule>) -> PyResult<()> {
    m.add_wrapped(wrap_pymodule!(nlayout::nlayout))?;
    m.add_wrapped(wrap_pymodule!(stochastic_swap::stochastic_swap))?;
    m.add_wrapped(wrap_pymodule!(sabre::sabre))?;
    m.add_wrapped(wrap_pymodule!(pauli_exp_val::pauli_expval))?;
    m.add_wrapped(wrap_pymodule!(dense_layout::dense_layout))?;
    m.add_wrapped(wrap_pymodule!(quantum_circuit::quantum_circuit))?;
    m.add_wrapped(wrap_pymodule!(error_map::error_map))?;
    m.add_wrapped(wrap_pymodule!(sparse_pauli_op::sparse_pauli_op))?;
    m.add_wrapped(wrap_pymodule!(results::results))?;
    m.add_wrapped(wrap_pymodule!(optimize_1q_gates::optimize_1q_gates))?;
    m.add_wrapped(wrap_pymodule!(sampled_exp_val::sampled_exp_val))?;
    m.add_wrapped(wrap_pymodule!(vf2_layout::vf2_layout))?;
    m.add_wrapped(wrap_pymodule!(two_qubit_decompose::two_qubit_decompose))?;
    m.add_wrapped(wrap_pymodule!(target::target))?;
    m.add_wrapped(wrap_pymodule!(utils::utils))?;
    m.add_wrapped(wrap_pymodule!(
        euler_one_qubit_decomposer::euler_one_qubit_decomposer
    ))?;
    m.add_wrapped(wrap_pymodule!(
        convert_2q_block_matrix::convert_2q_block_matrix
    ))?;
    Ok(())
}
=======
import_exception!(qiskit.exceptions, QiskitError);
>>>>>>> d10f9a0f
<|MERGE_RESOLUTION|>--- conflicted
+++ resolved
@@ -14,26 +14,6 @@
 
 use pyo3::import_exception;
 
-<<<<<<< HEAD
-mod convert_2q_block_matrix;
-mod dense_layout;
-mod edge_collections;
-mod error_map;
-mod euler_one_qubit_decomposer;
-mod nlayout;
-mod optimize_1q_gates;
-mod pauli_exp_val;
-mod quantum_circuit;
-mod results;
-mod sabre;
-mod sampled_exp_val;
-mod sparse_pauli_op;
-mod stochastic_swap;
-mod target;
-mod two_qubit_decompose;
-mod utils;
-mod vf2_layout;
-=======
 pub mod convert_2q_block_matrix;
 pub mod dense_layout;
 pub mod edge_collections;
@@ -47,10 +27,10 @@
 pub mod sampled_exp_val;
 pub mod sparse_pauli_op;
 pub mod stochastic_swap;
+pub mod target;
 pub mod two_qubit_decompose;
 pub mod utils;
 pub mod vf2_layout;
->>>>>>> d10f9a0f
 
 #[inline]
 pub fn getenv_use_multiple_threads() -> bool {
@@ -65,32 +45,4 @@
     !parallel_context || force_threads
 }
 
-<<<<<<< HEAD
-#[pymodule]
-fn _accelerate(m: &Bound<PyModule>) -> PyResult<()> {
-    m.add_wrapped(wrap_pymodule!(nlayout::nlayout))?;
-    m.add_wrapped(wrap_pymodule!(stochastic_swap::stochastic_swap))?;
-    m.add_wrapped(wrap_pymodule!(sabre::sabre))?;
-    m.add_wrapped(wrap_pymodule!(pauli_exp_val::pauli_expval))?;
-    m.add_wrapped(wrap_pymodule!(dense_layout::dense_layout))?;
-    m.add_wrapped(wrap_pymodule!(quantum_circuit::quantum_circuit))?;
-    m.add_wrapped(wrap_pymodule!(error_map::error_map))?;
-    m.add_wrapped(wrap_pymodule!(sparse_pauli_op::sparse_pauli_op))?;
-    m.add_wrapped(wrap_pymodule!(results::results))?;
-    m.add_wrapped(wrap_pymodule!(optimize_1q_gates::optimize_1q_gates))?;
-    m.add_wrapped(wrap_pymodule!(sampled_exp_val::sampled_exp_val))?;
-    m.add_wrapped(wrap_pymodule!(vf2_layout::vf2_layout))?;
-    m.add_wrapped(wrap_pymodule!(two_qubit_decompose::two_qubit_decompose))?;
-    m.add_wrapped(wrap_pymodule!(target::target))?;
-    m.add_wrapped(wrap_pymodule!(utils::utils))?;
-    m.add_wrapped(wrap_pymodule!(
-        euler_one_qubit_decomposer::euler_one_qubit_decomposer
-    ))?;
-    m.add_wrapped(wrap_pymodule!(
-        convert_2q_block_matrix::convert_2q_block_matrix
-    ))?;
-    Ok(())
-}
-=======
-import_exception!(qiskit.exceptions, QiskitError);
->>>>>>> d10f9a0f
+import_exception!(qiskit.exceptions, QiskitError);