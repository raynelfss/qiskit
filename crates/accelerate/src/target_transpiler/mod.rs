--- conflicted
+++ resolved
@@ -370,12 +370,7 @@
         match instruction {
             TargetOperation::Variadic(_) => {
                 qargs_val = PropsMap::with_capacity(1);
-<<<<<<< HEAD
-                qargs_val.extend([(None, None)].into_iter());
-=======
                 qargs_val.extend([(None, None)]);
-                self.variable_class_operations.insert(name.to_string());
->>>>>>> 154601ba
             }
             TargetOperation::Normal(_) => {
                 if let Some(mut properties) = properties {
