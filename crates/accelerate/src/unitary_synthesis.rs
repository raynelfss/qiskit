--- conflicted
+++ resolved
@@ -165,14 +165,8 @@
             new_params,
             ExtraInstructionAttributes::default(),
             #[cfg(feature = "cache_pygates")]
-<<<<<<< HEAD
             None,
         );
-=======
-            py_op: OnceLock::new(),
-        };
-        instructions.push(instruction);
->>>>>>> 5f3f5946
     }
     concat_dag.end();
     out_dag.add_global_phase(py, &Param::Float(sequence.gate_sequence.global_phase()))?;
