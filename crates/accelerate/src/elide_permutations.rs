--- conflicted
+++ resolved
@@ -40,26 +40,15 @@
     let mut new_dag = dag.copy_empty_like(py, "alike")?;
     for node_index in dag.topological_op_nodes()? {
         if let NodeType::Operation(inst) = &dag[node_index] {
-<<<<<<< HEAD
-            match (inst.op().name(), inst.condition()) {
-                ("swap", None) => {
+            match inst.op().name() {
+                "swap" => {
                     let qargs = dag.get_qargs(inst.qubits());
-=======
-            match inst.op.name() {
-                "swap" => {
-                    let qargs = dag.get_qargs(inst.qubits);
->>>>>>> 00c47566
                     let index0 = qargs[0].index();
                     let index1 = qargs[1].index();
                     mapping.swap(index0, index1);
                 }
-<<<<<<< HEAD
-                ("permutation", None) => {
-                    if let Param::Obj(ref pyobj) = inst.params_view()[0] {
-=======
                 "permutation" => {
-                    if let Param::Obj(ref pyobj) = inst.params.as_ref().unwrap()[0] {
->>>>>>> 00c47566
+                    if let Param::Obj(ref pyobj) = inst.params_raw().as_ref().unwrap()[0] {
                         let pyarray: PyReadonlyArray1<i32> = pyobj.extract(py)?;
                         let pattern = pyarray.as_array();
 
@@ -98,15 +87,10 @@
                         inst.op().clone(),
                         &mapped_qargs,
                         cargs,
-<<<<<<< HEAD
-                        (!inst.params_view().is_empty()).then_some(inst.params_view().into()),
-                        inst.extra_attrs().clone(),
-=======
-                        inst.params.as_deref().cloned(),
+                        inst.params_raw().as_deref().cloned(),
                         inst.label.as_ref().map(|x| x.as_ref().clone()),
                         #[cfg(feature = "cache_pygates")]
-                        inst.py_op.get().map(|x| x.clone_ref(py)),
->>>>>>> 00c47566
+                        inst.py_op().get().map(|x| x.clone_ref(py)),
                     )?;
                 }
             }
