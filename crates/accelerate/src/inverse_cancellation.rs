// This code is part of Qiskit.
//
// (C) Copyright IBM 2024
//
// This code is licensed under the Apache License, Version 2.0. You may
// obtain a copy of this license in the LICENSE.txt file in the root directory
// of this source tree or at http://www.apache.org/licenses/LICENSE-2.0.
//
// Any modifications or derivative works of this code must retain this
// copyright notice, and modified files need to carry a notice indicating
// that they have been altered from the originals.

use ahash::RandomState;
use hashbrown::HashSet;
use indexmap::IndexMap;
use pyo3::prelude::*;
use rustworkx_core::petgraph::stable_graph::NodeIndex;

use qiskit_circuit::circuit_instruction::OperationFromPython;
use qiskit_circuit::dag_circuit::{DAGCircuit, NodeType};
use qiskit_circuit::operations::Operation;
use qiskit_circuit::packed_instruction::PackedInstruction;

fn gate_eq(py: Python, gate_a: &PackedInstruction, gate_b: &OperationFromPython) -> PyResult<bool> {
    if gate_a.op().name() != gate_b.operation.name() {
        return Ok(false);
    }
    let a_params = gate_a.params_view();
    if a_params.len() != gate_b.params.len() {
        return Ok(false);
    }
    let mut param_eq = true;
    for (a, b) in a_params.iter().zip(&gate_b.params) {
        if !a.is_close(py, b, 1e-10)? {
            param_eq = false;
            break;
        }
    }
    Ok(param_eq)
}

fn run_on_self_inverse(
    py: Python,
    dag: &mut DAGCircuit,
    op_counts: &IndexMap<String, usize, RandomState>,
    self_inverse_gate_names: HashSet<String>,
    self_inverse_gates: Vec<OperationFromPython>,
) -> PyResult<()> {
    if !self_inverse_gate_names
        .iter()
        .any(|name| op_counts.contains_key(name))
    {
        return Ok(());
    }
    for gate in self_inverse_gates {
        let gate_count = op_counts.get(gate.operation.name()).unwrap_or(&0);
        if *gate_count <= 1 {
            continue;
        }
        let mut collect_set: HashSet<String> = HashSet::with_capacity(1);
        collect_set.insert(gate.operation.name().to_string());
        let gate_runs: Vec<Vec<NodeIndex>> = dag.collect_runs(collect_set).collect();
        for gate_cancel_run in gate_runs {
            let mut partitions: Vec<Vec<NodeIndex>> = Vec::new();
            let mut chunk: Vec<NodeIndex> = Vec::new();
            let max_index = gate_cancel_run.len() - 1;
            for (i, cancel_gate) in gate_cancel_run.iter().enumerate() {
                let node = &dag[*cancel_gate];
                if let NodeType::Operation(inst) = node {
                    if gate_eq(py, inst, &gate)? {
                        chunk.push(*cancel_gate);
                    } else {
                        if !chunk.is_empty() {
                            partitions.push(std::mem::take(&mut chunk));
                        }
                        continue;
                    }
                    if i == max_index {
                        partitions.push(std::mem::take(&mut chunk));
                    } else {
<<<<<<< HEAD
                        let next_qargs = if let NodeType::Operation(next_inst) =
                            &dag.dag()[gate_cancel_run[i + 1]]
                        {
                            next_inst.qubits()
                        } else {
                            panic!("Not an op node")
                        };
                        if inst.qubits() != next_qargs {
=======
                        let next_qargs =
                            if let NodeType::Operation(next_inst) = &dag[gate_cancel_run[i + 1]] {
                                next_inst.qubits
                            } else {
                                panic!("Not an op node")
                            };
                        if inst.qubits != next_qargs {
>>>>>>> 8ab91fae
                            partitions.push(std::mem::take(&mut chunk));
                        }
                    }
                } else {
                    panic!("Not an op node");
                }
            }
            for chunk in partitions {
                if chunk.len() % 2 == 0 {
                    dag.remove_op_node(chunk[0]);
                }
                for node in &chunk[1..] {
                    dag.remove_op_node(*node);
                }
            }
        }
    }
    Ok(())
}
fn run_on_inverse_pairs(
    py: Python,
    dag: &mut DAGCircuit,
    op_counts: &IndexMap<String, usize, RandomState>,
    inverse_gate_names: HashSet<String>,
    inverse_gates: Vec<[OperationFromPython; 2]>,
) -> PyResult<()> {
    if !inverse_gate_names
        .iter()
        .any(|name| op_counts.contains_key(name))
    {
        return Ok(());
    }
    for [gate_0, gate_1] in inverse_gates {
        let gate_0_name = gate_0.operation.name();
        let gate_1_name = gate_1.operation.name();
        if !op_counts.contains_key(gate_0_name) || !op_counts.contains_key(gate_1_name) {
            continue;
        }
        let names: HashSet<String> = [&gate_0, &gate_1]
            .iter()
            .map(|x| x.operation.name().to_string())
            .collect();
        let runs: Vec<Vec<NodeIndex>> = dag.collect_runs(names).collect();
        for nodes in runs {
            let mut i = 0;
            while i < nodes.len() - 1 {
<<<<<<< HEAD
                if let NodeType::Operation(inst) = &dag.dag()[nodes[i]] {
                    if let NodeType::Operation(next_inst) = &dag.dag()[nodes[i + 1]] {
                        if inst.qubits() == next_inst.qubits()
=======
                if let NodeType::Operation(inst) = &dag[nodes[i]] {
                    if let NodeType::Operation(next_inst) = &dag[nodes[i + 1]] {
                        if inst.qubits == next_inst.qubits
>>>>>>> 8ab91fae
                            && ((gate_eq(py, inst, &gate_0)? && gate_eq(py, next_inst, &gate_1)?)
                                || (gate_eq(py, inst, &gate_1)?
                                    && gate_eq(py, next_inst, &gate_0)?))
                        {
                            dag.remove_op_node(nodes[i]);
                            dag.remove_op_node(nodes[i + 1]);
                            i += 2;
                        } else {
                            i += 1;
                        }
                    } else {
                        panic!("Not an op node")
                    }
                } else {
                    panic!("Not an op node")
                }
            }
        }
    }
    Ok(())
}

#[pyfunction]
pub fn inverse_cancellation(
    py: Python,
    dag: &mut DAGCircuit,
    inverse_gates: Vec<[OperationFromPython; 2]>,
    self_inverse_gates: Vec<OperationFromPython>,
    inverse_gate_names: HashSet<String>,
    self_inverse_gate_names: HashSet<String>,
) -> PyResult<()> {
    if self_inverse_gate_names.is_empty() && inverse_gate_names.is_empty() {
        return Ok(());
    }
    let op_counts = dag.count_ops(py, true)?;
    if !self_inverse_gate_names.is_empty() {
        run_on_self_inverse(
            py,
            dag,
            &op_counts,
            self_inverse_gate_names,
            self_inverse_gates,
        )?;
    }
    if !inverse_gate_names.is_empty() {
        run_on_inverse_pairs(py, dag, &op_counts, inverse_gate_names, inverse_gates)?;
    }
    Ok(())
}

pub fn inverse_cancellation_mod(m: &Bound<PyModule>) -> PyResult<()> {
    m.add_wrapped(wrap_pyfunction!(inverse_cancellation))?;
    Ok(())
}<|MERGE_RESOLUTION|>--- conflicted
+++ resolved
@@ -78,24 +78,13 @@
                     if i == max_index {
                         partitions.push(std::mem::take(&mut chunk));
                     } else {
-<<<<<<< HEAD
-                        let next_qargs = if let NodeType::Operation(next_inst) =
-                            &dag.dag()[gate_cancel_run[i + 1]]
-                        {
-                            next_inst.qubits()
-                        } else {
-                            panic!("Not an op node")
-                        };
-                        if inst.qubits() != next_qargs {
-=======
                         let next_qargs =
                             if let NodeType::Operation(next_inst) = &dag[gate_cancel_run[i + 1]] {
-                                next_inst.qubits
+                                next_inst.qubits()
                             } else {
                                 panic!("Not an op node")
                             };
-                        if inst.qubits != next_qargs {
->>>>>>> 8ab91fae
+                        if inst.qubits() != next_qargs {
                             partitions.push(std::mem::take(&mut chunk));
                         }
                     }
@@ -142,15 +131,9 @@
         for nodes in runs {
             let mut i = 0;
             while i < nodes.len() - 1 {
-<<<<<<< HEAD
-                if let NodeType::Operation(inst) = &dag.dag()[nodes[i]] {
-                    if let NodeType::Operation(next_inst) = &dag.dag()[nodes[i + 1]] {
-                        if inst.qubits() == next_inst.qubits()
-=======
                 if let NodeType::Operation(inst) = &dag[nodes[i]] {
                     if let NodeType::Operation(next_inst) = &dag[nodes[i + 1]] {
-                        if inst.qubits == next_inst.qubits
->>>>>>> 8ab91fae
+                        if inst.qubits() == next_inst.qubits()
                             && ((gate_eq(py, inst, &gate_0)? && gate_eq(py, next_inst, &gate_1)?)
                                 || (gate_eq(py, inst, &gate_1)?
                                     && gate_eq(py, next_inst, &gate_0)?))
