[package]
name = "qiskit-circuit"
version.workspace = true
edition.workspace = true
rust-version.workspace = true
license.workspace = true

[lib]
name = "qiskit_circuit"
doctest = false

[dependencies]
rayon.workspace = true
ahash.workspace = true
rustworkx-core.workspace = true
bytemuck.workspace = true
<<<<<<< HEAD
hashbrown.workspace = true
itertools = "0.13.0"
=======
>>>>>>> cc2edc9f
num-complex.workspace = true
ndarray.workspace = true
numpy.workspace = true
rustworkx-core = "0.14.2"
thiserror.workspace = true
<<<<<<< HEAD
indexmap.workspace = true
ahash = "0.8.11"
=======
approx.workspace = true
itertools.workspace = true
>>>>>>> cc2edc9f

[dependencies.pyo3]
workspace = true
features = ["hashbrown", "indexmap", "num-complex", "num-bigint", "smallvec"]

[dependencies.hashbrown]
workspace = true
features = ["rayon"]

[dependencies.indexmap]
workspace = true
features = ["rayon"]

[dependencies.smallvec]
workspace = true
features = ["union"]

[features]
cache_pygates = []<|MERGE_RESOLUTION|>--- conflicted
+++ resolved
@@ -14,23 +14,12 @@
 ahash.workspace = true
 rustworkx-core.workspace = true
 bytemuck.workspace = true
-<<<<<<< HEAD
-hashbrown.workspace = true
-itertools = "0.13.0"
-=======
->>>>>>> cc2edc9f
 num-complex.workspace = true
 ndarray.workspace = true
 numpy.workspace = true
-rustworkx-core = "0.14.2"
 thiserror.workspace = true
-<<<<<<< HEAD
-indexmap.workspace = true
-ahash = "0.8.11"
-=======
 approx.workspace = true
 itertools.workspace = true
->>>>>>> cc2edc9f
 
 [dependencies.pyo3]
 workspace = true
