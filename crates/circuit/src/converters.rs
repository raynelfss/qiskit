--- conflicted
+++ resolved
@@ -10,13 +10,6 @@
 // copyright notice, and modified files need to carry a notice indicating
 // that they have been altered from the originals.
 
-<<<<<<< HEAD
-use ::pyo3::prelude::*;
-=======
-#[cfg(feature = "cache_pygates")]
-use std::sync::OnceLock;
-
->>>>>>> 8ab91fae
 use hashbrown::HashMap;
 use pyo3::prelude::*;
 use pyo3::{
