// This code is part of Qiskit.
//
// (C) Copyright IBM 2023, 2024
//
// This code is licensed under the Apache License, Version 2.0. You may
// obtain a copy of this license in the LICENSE.txt file in the root directory
// of this source tree or at http://www.apache.org/licenses/LICENSE-2.0.
//
// Any modifications or derivative works of this code must retain this
// copyright notice, and modified files need to carry a notice indicating
// that they have been altered from the originals.

use pyo3::intern;
use pyo3::prelude::*;

use crate::bit::{ShareableClbit, ShareableQubit};
use crate::circuit_data::{CircuitData, CircuitVar};
use crate::dag_circuit::DAGIdentifierInfo;
use crate::dag_circuit::{DAGCircuit, NodeType};
use crate::operations::{OperationRef, PythonOperation};
use crate::packed_instruction::PackedInstruction;
use crate::packed_instruction::PackedOperation;

/// An extractable representation of a QuantumCircuit reserved only for
/// conversion purposes.
#[derive(Debug, Clone)]
pub struct QuantumCircuitData<'py> {
    pub data: CircuitData,
    pub name: Option<String>,
    pub metadata: Option<Bound<'py, PyAny>>,
}

impl<'py> FromPyObject<'py> for QuantumCircuitData<'py> {
    fn extract_bound(ob: &Bound<'py, PyAny>) -> PyResult<Self> {
        let py = ob.py();
        let circuit_data = ob.getattr("_data")?;
        let data_borrowed = circuit_data.extract::<CircuitData>()?;
        Ok(QuantumCircuitData {
            data: data_borrowed,
            name: ob.getattr(intern!(py, "name"))?.extract()?,
            metadata: ob.getattr(intern!(py, "metadata")).ok(),
        })
    }
}

#[pyfunction(signature = (quantum_circuit, copy_operations = true, qubit_order = None, clbit_order = None))]
pub fn circuit_to_dag(
    quantum_circuit: QuantumCircuitData,
    copy_operations: bool,
    qubit_order: Option<Vec<ShareableQubit>>,
    clbit_order: Option<Vec<ShareableClbit>>,
) -> PyResult<DAGCircuit> {
    DAGCircuit::from_circuit(quantum_circuit, copy_operations, qubit_order, clbit_order)
}

#[pyfunction(signature = (dag, copy_operations = true))]
pub fn dag_to_circuit(dag: &DAGCircuit, copy_operations: bool) -> PyResult<CircuitData> {
    CircuitData::from_packed_instructions(
        dag.qubits().clone(),
        dag.clbits().clone(),
        dag.qargs_interner().clone(),
        dag.cargs_interner().clone(),
        dag.qregs_data().clone(),
        dag.cregs_data().clone(),
        dag.qubit_locations().clone(),
        dag.clbit_locations().clone(),
        dag.topological_op_nodes()?.map(|node_index| {
            let NodeType::Operation(ref instr) = dag[node_index] else {
                unreachable!(
                    "The received node from topological_op_nodes() is not an Operation node."
                )
            };
            if copy_operations {
<<<<<<< HEAD
                let op: PackedOperation = match instr.op().view() {
                    OperationRef::Gate(gate) => gate.py_deepcopy(py, None)?.into(),
=======
                let op = match instr.op.view() {
                    OperationRef::Gate(gate) => {
                        Python::with_gil(|py| gate.py_deepcopy(py, None))?.into()
                    }
>>>>>>> e0a75a69
                    OperationRef::Instruction(instruction) => {
                        Python::with_gil(|py| instruction.py_deepcopy(py, None))?.into()
                    }
                    OperationRef::Operation(operation) => {
                        Python::with_gil(|py| operation.py_deepcopy(py, None))?.into()
                    }
                    OperationRef::StandardGate(gate) => gate.into(),
                    OperationRef::StandardInstruction(instruction) => instruction.into(),
                    OperationRef::Unitary(unitary) => unitary.clone().into(),
                };
<<<<<<< HEAD
                let mut packed = PackedInstruction::new(op, instr.qubits, instr.clbits);
                if let Some(params) = instr.params_raw() {
                    packed = packed.with_params(params.clone());
                }
                if let Some(label) = instr.label() {
                    packed = packed.with_label(label.to_string());
                }
                Ok(packed)
=======
                Ok(PackedInstruction {
                    op,
                    qubits: instr.qubits,
                    clbits: instr.clbits,
                    params: Some(Box::new(instr.params_view().iter().cloned().collect())),
                    label: instr.label.clone(),
                    #[cfg(feature = "cache_pygates")]
                    py_op: OnceLock::new(),
                })
>>>>>>> e0a75a69
            } else {
                Ok(instr.clone())
            }
        }),
        dag.get_global_phase(),
        dag.identifiers() // Map and pass DAGCircuit variables and stretches to CircuitData style
            .map(|identifier| match identifier {
                DAGIdentifierInfo::Stretch(dag_stretch_info) => CircuitVar::Stretch(
                    dag.get_stretch(dag_stretch_info.get_stretch())
                        .expect("Stretch not found for the specified index")
                        .clone(),
                    dag_stretch_info.get_type().into(),
                ),
                DAGIdentifierInfo::Var(dag_var_info) => CircuitVar::Var(
                    dag.get_var(dag_var_info.get_var())
                        .expect("Var not found for the specified index")
                        .clone(),
                    dag_var_info.get_type().into(),
                ),
            })
            .collect::<Vec<CircuitVar>>(),
    )
}

pub fn converters(m: &Bound<PyModule>) -> PyResult<()> {
    m.add_function(wrap_pyfunction!(circuit_to_dag, m)?)?;
    m.add_function(wrap_pyfunction!(dag_to_circuit, m)?)?;
    Ok(())
}<|MERGE_RESOLUTION|>--- conflicted
+++ resolved
@@ -71,15 +71,10 @@
                 )
             };
             if copy_operations {
-<<<<<<< HEAD
                 let op: PackedOperation = match instr.op().view() {
-                    OperationRef::Gate(gate) => gate.py_deepcopy(py, None)?.into(),
-=======
-                let op = match instr.op.view() {
                     OperationRef::Gate(gate) => {
                         Python::with_gil(|py| gate.py_deepcopy(py, None))?.into()
                     }
->>>>>>> e0a75a69
                     OperationRef::Instruction(instruction) => {
                         Python::with_gil(|py| instruction.py_deepcopy(py, None))?.into()
                     }
@@ -90,7 +85,6 @@
                     OperationRef::StandardInstruction(instruction) => instruction.into(),
                     OperationRef::Unitary(unitary) => unitary.clone().into(),
                 };
-<<<<<<< HEAD
                 let mut packed = PackedInstruction::new(op, instr.qubits, instr.clbits);
                 if let Some(params) = instr.params_raw() {
                     packed = packed.with_params(params.clone());
@@ -99,17 +93,6 @@
                     packed = packed.with_label(label.to_string());
                 }
                 Ok(packed)
-=======
-                Ok(PackedInstruction {
-                    op,
-                    qubits: instr.qubits,
-                    clbits: instr.clbits,
-                    params: Some(Box::new(instr.params_view().iter().cloned().collect())),
-                    label: instr.label.clone(),
-                    #[cfg(feature = "cache_pygates")]
-                    py_op: OnceLock::new(),
-                })
->>>>>>> e0a75a69
             } else {
                 Ok(instr.clone())
             }
