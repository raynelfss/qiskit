// This code is part of Qiskit.
//
// (C) Copyright IBM 2023, 2024
//
// This code is licensed under the Apache License, Version 2.0. You may
// obtain a copy of this license in the LICENSE.txt file in the root directory
// of this source tree or at http://www.apache.org/licenses/LICENSE-2.0.
//
// Any modifications or derivative works of this code must retain this
// copyright notice, and modified files need to carry a notice indicating
// that they have been altered from the originals.

<<<<<<< HEAD
use hashbrown::HashMap;
=======
#[cfg(feature = "cache_pygates")]
use std::sync::OnceLock;

use pyo3::intern;
>>>>>>> 00c47566
use pyo3::prelude::*;

use crate::circuit_data::CircuitData;
use crate::dag_circuit::{DAGCircuit, NodeType};
use crate::packed_instruction::PackedInstruction;

/// An extractable representation of a QuantumCircuit reserved only for
/// conversion purposes.
#[derive(Debug, Clone)]
pub struct QuantumCircuitData<'py> {
    pub data: CircuitData,
    pub name: Option<Bound<'py, PyAny>>,
    pub metadata: Option<Bound<'py, PyAny>>,
    pub input_vars: Vec<Bound<'py, PyAny>>,
    pub captured_vars: Vec<Bound<'py, PyAny>>,
    pub declared_vars: Vec<Bound<'py, PyAny>>,
    pub captured_stretches: Vec<Bound<'py, PyAny>>,
    pub declared_stretches: Vec<Bound<'py, PyAny>>,
}

impl<'py> FromPyObject<'py> for QuantumCircuitData<'py> {
    fn extract_bound(ob: &Bound<'py, PyAny>) -> PyResult<Self> {
        let py = ob.py();
        let circuit_data = ob.getattr("_data")?;
        let data_borrowed = circuit_data.extract::<CircuitData>()?;
        Ok(QuantumCircuitData {
            data: data_borrowed,
            name: ob.getattr(intern!(py, "name")).ok(),
            metadata: ob.getattr(intern!(py, "metadata")).ok(),
            input_vars: ob
                .call_method0(intern!(py, "iter_input_vars"))?
                .try_iter()?
                .collect::<PyResult<Vec<_>>>()?,
            captured_vars: ob
                .call_method0(intern!(py, "iter_captured_vars"))?
                .try_iter()?
                .collect::<PyResult<Vec<_>>>()?,
            declared_vars: ob
                .call_method0(intern!(py, "iter_declared_vars"))?
                .try_iter()?
                .collect::<PyResult<Vec<_>>>()?,
            captured_stretches: ob
                .call_method0(intern!(py, "iter_captured_stretches"))?
                .try_iter()?
                .collect::<PyResult<Vec<_>>>()?,
            declared_stretches: ob
                .call_method0(intern!(py, "iter_declared_stretches"))?
                .try_iter()?
                .collect::<PyResult<Vec<_>>>()?,
        })
    }
}

#[pyfunction(signature = (quantum_circuit, copy_operations = true, qubit_order = None, clbit_order = None))]
pub fn circuit_to_dag(
    py: Python,
    quantum_circuit: QuantumCircuitData,
    copy_operations: bool,
    qubit_order: Option<Vec<Bound<PyAny>>>,
    clbit_order: Option<Vec<Bound<PyAny>>>,
) -> PyResult<DAGCircuit> {
    DAGCircuit::from_circuit(
        py,
        quantum_circuit,
        copy_operations,
        qubit_order,
        clbit_order,
    )
}

#[pyfunction(signature = (dag, copy_operations = true))]
pub fn dag_to_circuit(
    py: Python,
    dag: &DAGCircuit,
    copy_operations: bool,
) -> PyResult<CircuitData> {
    CircuitData::from_packed_instructions(
        py,
        dag.qubits().clone(),
        dag.clbits().clone(),
        dag.qargs_interner().clone(),
        dag.cargs_interner().clone(),
        dag.qregs_data().clone(),
        dag.cregs_data().clone(),
        dag.qubit_locations().clone(),
        dag.clbit_locations().clone(),
        dag.topological_op_nodes()?.map(|node_index| {
            let NodeType::Operation(ref instr) = dag[node_index] else {
                unreachable!(
                    "The received node from topological_op_nodes() is not an Operation node."
                )
            };
            if copy_operations {
                let op = instr.op().py_deepcopy(py, None)?;
                Ok(PackedInstruction::new(
                    op,
<<<<<<< HEAD
                    instr.qubits(),
                    instr.clbits(),
                    instr.params_raw().cloned().map(|params| params.into()),
                    instr.extra_attrs().clone(),
                ))
=======
                    qubits: instr.qubits,
                    clbits: instr.clbits,
                    params: Some(Box::new(
                        instr
                            .params_view()
                            .iter()
                            .map(|param| param.clone_ref(py))
                            .collect(),
                    )),
                    label: instr.label.clone(),
                    #[cfg(feature = "cache_pygates")]
                    py_op: OnceLock::new(),
                })
>>>>>>> 00c47566
            } else {
                Ok(instr.clone())
            }
        }),
        dag.get_global_phase(),
    )
}

pub fn converters(m: &Bound<PyModule>) -> PyResult<()> {
    m.add_function(wrap_pyfunction!(circuit_to_dag, m)?)?;
    m.add_function(wrap_pyfunction!(dag_to_circuit, m)?)?;
    Ok(())
}<|MERGE_RESOLUTION|>--- conflicted
+++ resolved
@@ -10,14 +10,10 @@
 // copyright notice, and modified files need to carry a notice indicating
 // that they have been altered from the originals.
 
-<<<<<<< HEAD
-use hashbrown::HashMap;
-=======
 #[cfg(feature = "cache_pygates")]
 use std::sync::OnceLock;
 
 use pyo3::intern;
->>>>>>> 00c47566
 use pyo3::prelude::*;
 
 use crate::circuit_data::CircuitData;
@@ -114,27 +110,13 @@
                 let op = instr.op().py_deepcopy(py, None)?;
                 Ok(PackedInstruction::new(
                     op,
-<<<<<<< HEAD
-                    instr.qubits(),
-                    instr.clbits(),
-                    instr.params_raw().cloned().map(|params| params.into()),
-                    instr.extra_attrs().clone(),
+                    instr.qubits,
+                    instr.clbits,
+                    instr.params_raw().clone(),
+                    instr.label.clone(),
+                    #[cfg(feature = "cache_pygates")]
+                    OnceLock::new(),
                 ))
-=======
-                    qubits: instr.qubits,
-                    clbits: instr.clbits,
-                    params: Some(Box::new(
-                        instr
-                            .params_view()
-                            .iter()
-                            .map(|param| param.clone_ref(py))
-                            .collect(),
-                    )),
-                    label: instr.label.clone(),
-                    #[cfg(feature = "cache_pygates")]
-                    py_op: OnceLock::new(),
-                })
->>>>>>> 00c47566
             } else {
                 Ok(instr.clone())
             }
