// This code is part of Qiskit.
//
// (C) Copyright IBM 2023, 2024
//
// This code is licensed under the Apache License, Version 2.0. You may
// obtain a copy of this license in the LICENSE.txt file in the root directory
// of this source tree or at http://www.apache.org/licenses/LICENSE-2.0.
//
// Any modifications or derivative works of this code must retain this
// copyright notice, and modified files need to carry a notice indicating
// that they have been altered from the originals.

<<<<<<< HEAD
use crate::bit_data::BitData;
use crate::circuit_instruction::{
    CircuitInstruction, ExtraInstructionAttributes, OperationFromPython,
=======
use std::fmt::Debug;
use std::hash::Hash;
#[cfg(feature = "cache_pygates")]
use std::sync::OnceLock;

use crate::bit::{
    BitLocations, ClassicalRegister, PyBit, QuantumRegister, Register, ShareableClbit,
    ShareableQubit,
>>>>>>> 00c47566
};
use crate::bit_locator::BitLocator;
use crate::circuit_instruction::{CircuitInstruction, OperationFromPython};
use crate::dag_circuit::add_global_phase;
use crate::imports::{ANNOTATED_OPERATION, QUANTUM_CIRCUIT};
use crate::interner::{Interned, Interner};
use crate::object_registry::ObjectRegistry;
use crate::operations::{Operation, OperationRef, Param, StandardGate};
use crate::packed_instruction::{PackedInstruction, PackedOperation};
use crate::parameter_table::{ParameterTable, ParameterTableError, ParameterUse, ParameterUuid};
use crate::register_data::RegisterData;
use crate::slice::{PySequenceIndex, SequenceIndex};
use crate::{Clbit, Qubit};

use numpy::PyReadonlyArray1;
use pyo3::exceptions::{PyRuntimeError, PyTypeError, PyValueError};
use pyo3::prelude::*;
use pyo3::pybacked::PyBackedStr;
use pyo3::types::{IntoPyDict, PyDict, PyList, PySet, PyTuple, PyType};
use pyo3::IntoPyObjectExt;
use pyo3::{import_exception, intern, PyTraverseError, PyVisit};

use hashbrown::{HashMap, HashSet};
use indexmap::IndexMap;
use smallvec::SmallVec;

import_exception!(qiskit.circuit.exceptions, CircuitError);

/// A tuple of a `CircuitData`'s internal state used for pickle's `__setstate__()` method.
type CircuitDataState<'py> = (
    Vec<QuantumRegister>,
    Vec<ClassicalRegister>,
    Bound<'py, PyDict>,
    Bound<'py, PyDict>,
);

/// A container for :class:`.QuantumCircuit` instruction listings that stores
/// :class:`.CircuitInstruction` instances in a packed form by interning
/// their :attr:`~.CircuitInstruction.qubits` and
/// :attr:`~.CircuitInstruction.clbits` to native vectors of indices.
///
/// Before adding a :class:`.CircuitInstruction` to this container, its
/// :class:`.Qubit` and :class:`.Clbit` instances MUST be registered via the
/// constructor or via :meth:`.CircuitData.add_qubit` and
/// :meth:`.CircuitData.add_clbit`. This is because the order in which
/// bits of the same type are added to the container determines their
/// associated indices used for storage and retrieval.
///
/// Once constructed, this container behaves like a Python list of
/// :class:`.CircuitInstruction` instances. However, these instances are
/// created and destroyed on the fly, and thus should be treated as ephemeral.
///
/// For example,
///
/// .. plot::
///    :include-source:
///    :no-figs:
///
///     qubits = [Qubit()]
///     data = CircuitData(qubits)
///     data.append(CircuitInstruction(XGate(), (qubits[0],), ()))
///     assert(data[0] == data[0]) # => Ok.
///     assert(data[0] is data[0]) # => PANICS!
///
/// .. warning::
///
///     This is an internal interface and no part of it should be relied upon
///     outside of Qiskit.
///
/// Args:
///     qubits (Iterable[:class:`.Qubit`] | None): The initial sequence of
///         qubits, used to map :class:`.Qubit` instances to and from its
///         indices.
///     clbits (Iterable[:class:`.Clbit`] | None): The initial sequence of
///         clbits, used to map :class:`.Clbit` instances to and from its
///         indices.
///     data (Iterable[:class:`.CircuitInstruction`]): An initial instruction
///         listing to add to this container. All bits appearing in the
///         instructions in this iterable must also exist in ``qubits`` and
///         ``clbits``.
///     reserve (int): The container's initial capacity. This is reserved
///         before copying instructions into the container when ``data``
///         is provided, so the initialized container's unused capacity will
///         be ``max(0, reserve - len(data))``.
///
/// Raises:
///     KeyError: if ``data`` contains a reference to a bit that is not present
///         in ``qubits`` or ``clbits``.
#[pyclass(sequence, module = "qiskit._accelerate.circuit")]
#[derive(Clone, Debug)]
pub struct CircuitData {
    /// The packed instruction listing.
    data: Vec<PackedInstruction>,
    /// The cache used to intern instruction bits.
    qargs_interner: Interner<[Qubit]>,
    /// The cache used to intern instruction bits.
    cargs_interner: Interner<[Clbit]>,
    /// Qubits registered in the circuit.
    qubits: ObjectRegistry<Qubit, ShareableQubit>,
    /// Clbits registered in the circuit.
    clbits: ObjectRegistry<Clbit, ShareableClbit>,
    /// QuantumRegisters stored in the circuit
    qregs: RegisterData<QuantumRegister>,
    /// ClassicalRegisters stored in the circuit
    cregs: RegisterData<ClassicalRegister>,
    /// Mapping between [ShareableQubit] and its locations in
    /// the circuit
    qubit_indices: BitLocator<ShareableQubit, QuantumRegister>,
    /// Mapping between [ShareableClbit] and its locations in
    /// the circuit
    clbit_indices: BitLocator<ShareableClbit, ClassicalRegister>,
    param_table: ParameterTable,
    #[pyo3(get)]
    global_phase: Param,
}

#[pymethods]
impl CircuitData {
    #[new]
    #[pyo3(signature = (qubits=None, clbits=None, data=None, reserve=0, global_phase=Param::Float(0.0)))]
    pub fn new(
        qubits: Option<Vec<ShareableQubit>>,
        clbits: Option<Vec<ShareableClbit>>,
        data: Option<&Bound<PyAny>>,
        reserve: usize,
        global_phase: Param,
    ) -> PyResult<Self> {
        let mut self_ = CircuitData {
            data: Vec::new(),
            qargs_interner: Interner::new(),
            cargs_interner: Interner::new(),
            qubits: ObjectRegistry::new(),
            clbits: ObjectRegistry::new(),
            param_table: ParameterTable::new(),
            global_phase: Param::Float(0.),
            qregs: RegisterData::new(),
            cregs: RegisterData::new(),
            qubit_indices: BitLocator::new(),
            clbit_indices: BitLocator::new(),
        };
        self_.set_global_phase(global_phase)?;
        if let Some(qubits) = qubits {
            for bit in qubits.into_iter() {
                self_.add_qubit(bit, true)?;
            }
        }
        if let Some(clbits) = clbits {
            for bit in clbits.into_iter() {
                self_.add_clbit(bit, true)?;
            }
        }
        if let Some(data) = data {
            self_.reserve(reserve);
            self_.extend(data)?;
        }
        Ok(self_)
    }

    pub fn __reduce__(self_: &Bound<CircuitData>, py: Python<'_>) -> PyResult<PyObject> {
        let ty: Bound<PyType> = self_.get_type();
        let args = {
            let self_ = self_.borrow();
            (
                (!self_.qubits.is_empty()).then_some(self_.qubits.objects().clone()),
                (!self_.clbits.is_empty()).then_some(self_.clbits.objects().clone()),
                None::<()>,
                self_.data.len(),
                self_.global_phase.clone(),
            )
        };
        let state = {
            let borrowed = self_.borrow();
            (
                borrowed.qregs.registers().to_vec(),
                borrowed.cregs.registers().to_vec(),
                borrowed.qubit_indices.cached(py).clone_ref(py),
                borrowed.clbit_indices.cached(py).clone_ref(py),
            )
        };
        (ty, args, state, self_.try_iter()?).into_py_any(py)
    }

    pub fn __setstate__(slf: &Bound<CircuitData>, state: CircuitDataState) -> PyResult<()> {
        let mut borrowed_mut = slf.borrow_mut();
        // Add the registers directly to the `RegisterData` struct
        // to not modify the bit indices.
        for qreg in state.0.into_iter() {
            borrowed_mut.qregs.add_register(qreg, false)?;
        }
        for creg in state.1.into_iter() {
            borrowed_mut.cregs.add_register(creg, false)?;
        }

        // After the registers are added, reset bit locations.
        borrowed_mut.qubit_indices = BitLocator::from_py_dict(&state.2)?;
        borrowed_mut.clbit_indices = BitLocator::from_py_dict(&state.3)?;

        Ok(())
    }

    /// The list of registered :class:`.QuantumRegister` instances.
    ///
    /// .. warning::
    ///
    ///     Do not modify this list yourself.  It will invalidate/corrupt :attr:`.data` for this circuit.
    ///
    /// Returns:
    ///     list[:class:`.QuantumRegister`]: The current sequence of registered qubits.
    #[getter("qregs")]
    pub fn py_qregs<'py>(&'py self, py: Python<'py>) -> Bound<'py, PyList> {
        self.qregs.cached_list(py)
    }

    /// A dict mapping Qubit instances to tuple comprised of 0) the corresponding index in
    /// circuit.qubits and 1) a list of Register-int pairs for each Register containing the Bit and
    /// its index within that register.
    #[getter("_qubit_indices")]
    pub fn get_qubit_indices(&self, py: Python) -> &Py<PyDict> {
        self.qubit_indices.cached(py)
    }

    #[setter("qregs")]
    fn set_qregs(&mut self, other: Vec<QuantumRegister>) -> PyResult<()> {
        self.qregs.dispose();
        for register in other {
            self.add_qreg(register, true)?;
        }

        for (index, qubit) in self.qubits.objects().iter().enumerate() {
            if !self.qubit_indices.contains_key(qubit) {
                self.qubit_indices
                    .insert(qubit.clone(), BitLocations::new(index as u32, []));
            }
        }
        Ok(())
    }

    /// Returns the current sequence of registered :class:`.Qubit` instances as a list.
    ///
    /// .. warning::
    ///
    ///     Do not modify this list yourself.  It will invalidate the :class:`CircuitData` data
    ///     structures.
    ///
    /// Returns:
    ///     list(:class:`.Qubit`): The current sequence of registered qubits.
    #[getter("qubits")]
    pub fn py_qubits(&self, py: Python<'_>) -> Py<PyList> {
        self.qubits.cached(py).clone_ref(py)
    }

    /// Return the number of qubits. This is equivalent to the length of the list returned by
    /// :meth:`.CircuitData.qubits`
    ///
    /// Returns:
    ///     int: The number of qubits.
    #[getter]
    pub fn num_qubits(&self) -> usize {
        self.qubits.len()
    }

    /// The list of registered :class:`.ClassicalRegisters` instances.
    ///
    /// .. warning::
    ///
    ///     Do not modify this list yourself.  It will invalidate/corrupt :attr:`.data` for this circuit.
    ///
    /// Returns:
    ///     list[:class:`.ClassicalRegister`]: The current sequence of registered qubits.
    #[getter("cregs")]
    pub fn py_cregs<'py>(&'py self, py: Python<'py>) -> Bound<'py, PyList> {
        self.cregs.cached_list(py)
    }

    /// A dict mapping Clbit instances to tuple comprised of 0) the corresponding index in
    /// circuit.clbits and 1) a list of Register-int pairs for each Register containing the Bit and
    /// its index within that register.
    #[getter("_clbit_indices")]
    pub fn get_clbit_indices(&self, py: Python) -> &Py<PyDict> {
        self.clbit_indices.cached(py)
    }

    #[setter("cregs")]
    fn set_cregs(&mut self, other: Vec<ClassicalRegister>) -> PyResult<()> {
        self.cregs.dispose();
        for register in other {
            self.add_creg(register, true)?;
        }

        for (index, clbit) in self.clbits.objects().iter().enumerate() {
            if !self.clbit_indices.contains_key(clbit) {
                self.clbit_indices
                    .insert(clbit.clone(), BitLocations::new(index as u32, []));
            }
        }
        Ok(())
    }

    /// Returns the current sequence of registered :class:`.Clbit`
    /// instances as a list.
    ///
    /// .. warning::
    ///
    ///     Do not modify this list yourself.  It will invalidate the :class:`CircuitData` data
    ///     structures.
    ///
    /// Returns:
    ///     list(:class:`.Clbit`): The current sequence of registered clbits.
    #[getter("clbits")]
    pub fn py_clbits(&self, py: Python<'_>) -> Py<PyList> {
        self.clbits.cached(py).clone_ref(py)
    }

    /// Return the number of clbits. This is equivalent to the length of the list returned by
    /// :meth:`.CircuitData.clbits`.
    ///
    /// Returns:
    ///     int: The number of clbits.
    #[getter]
    pub fn num_clbits(&self) -> usize {
        self.clbits.len()
    }

    /// Return the number of unbound compile-time symbolic parameters tracked by the circuit.
    pub fn num_parameters(&self) -> usize {
        self.param_table.num_parameters()
    }

    /// Get a (cached) sorted list of the Python-space `Parameter` instances tracked by this circuit
    /// data's parameter table.
    #[getter]
    pub fn get_parameters<'py>(&self, py: Python<'py>) -> Bound<'py, PyList> {
        self.param_table.py_parameters(py)
    }

    pub fn unsorted_parameters<'py>(&self, py: Python<'py>) -> PyResult<Bound<'py, PySet>> {
        self.param_table.py_parameters_unsorted(py)
    }

    fn _raw_parameter_table_entry(&self, param: Bound<PyAny>) -> PyResult<Py<PySet>> {
        self.param_table._py_raw_entry(param)
    }

    pub fn get_parameter_by_name(&self, py: Python, name: PyBackedStr) -> Option<Py<PyAny>> {
        self.param_table
            .py_parameter_by_name(&name)
            .map(|ob| ob.clone_ref(py))
    }

    /// Return the width of the circuit. This is the number of qubits plus the
    /// number of clbits.
    ///
    /// Returns:
    ///     int: The width of the circuit.
    pub fn width(&self) -> usize {
        self.num_qubits() + self.num_clbits()
    }

    /// Registers a :class:`.Qubit` instance.
    ///
    /// Args:
    ///     bit (:class:`.Qubit`): The qubit to register.
    ///     strict (bool): When set, raises an error if ``bit`` is already present.
    ///
    /// Raises:
    ///     ValueError: The specified ``bit`` is already present and flag ``strict``
    ///         was provided.
    #[pyo3(signature = (bit, *, strict=true))]
    pub fn add_qubit(&mut self, bit: ShareableQubit, strict: bool) -> PyResult<()> {
        let index = self.qubits.add(bit.clone(), strict)?;
        self.qubit_indices
            .insert(bit, BitLocations::new(index.0, []));
        Ok(())
    }

    /// Registers a :class:`.QuantumRegister` instance.
    ///
    /// Args:
    ///     bit (:class:`.QuantumRegister`): The register to add.
    #[pyo3(signature = (register, *,strict = true))]
    pub fn add_qreg(&mut self, register: QuantumRegister, strict: bool) -> PyResult<()> {
        self.qregs.add_register(register.clone(), strict)?;

        for (index, bit) in register.bits().enumerate() {
            if let Some(entry) = self.qubit_indices.get_mut(&bit) {
                entry.add_register(register.clone(), index);
            } else if let Some(bit_idx) = self.qubits.find(&bit) {
                self.qubit_indices.insert(
                    bit,
                    BitLocations::new(bit_idx.0, [(register.clone(), index)]),
                );
            } else {
                let bit_idx = self.qubits.len();
                self.add_qubit(bit.clone(), true)?;
                self.qubit_indices.insert(
                    bit,
                    BitLocations::new(
                        bit_idx.try_into().map_err(|_| {
                            CircuitError::new_err(format!(
                                "Qubit at index {} exceeds circuit capacity.",
                                bit_idx
                            ))
                        })?,
                        [(register.clone(), index)],
                    ),
                );
            }
        }
        Ok(())
    }

    /// Registers a :class:`.Clbit` instance.
    ///
    /// Args:
    ///     bit (:class:`.Clbit`): The clbit to register.
    ///     strict (bool): When set, raises an error if ``bit`` is already present.
    ///
    /// Raises:
    ///     ValueError: The specified ``bit`` is already present and flag ``strict``
    ///         was provided.
    #[pyo3(signature = (bit, *, strict=true))]
    pub fn add_clbit(&mut self, bit: ShareableClbit, strict: bool) -> PyResult<()> {
        let index = self.clbits.add(bit.clone(), strict)?;
        self.clbit_indices
            .insert(bit, BitLocations::new(index.0, []));
        Ok(())
    }

    /// Registers a :class:`.QuantumRegister` instance.
    ///
    /// Args:
    ///     bit (:class:`.QuantumRegister`): The register to add.
    #[pyo3(signature = (register, *,strict = true))]
    pub fn add_creg(&mut self, register: ClassicalRegister, strict: bool) -> PyResult<()> {
        self.cregs.add_register(register.clone(), strict)?;

        for (index, bit) in register.bits().enumerate() {
            if let Some(entry) = self.clbit_indices.get_mut(&bit) {
                entry.add_register(register.clone(), index);
            } else if let Some(bit_idx) = self.clbits.find(&bit) {
                self.clbit_indices.insert(
                    bit,
                    BitLocations::new(bit_idx.0, [(register.clone(), index)]),
                );
            } else {
                let bit_idx = self.clbits.len();
                self.add_clbit(bit.clone(), true)?;
                self.clbit_indices.insert(
                    bit,
                    BitLocations::new(
                        bit_idx.try_into().map_err(|_| {
                            CircuitError::new_err(format!(
                                "Clbit at index {} exceeds circuit capacity.",
                                bit_idx
                            ))
                        })?,
                        [(register.clone(), index)],
                    ),
                );
            }
        }
        Ok(())
    }

    /// Performs a shallow copy.
    ///
    /// Returns:
    ///     CircuitData: The shallow copy.
    #[pyo3(signature = (copy_instructions=true, deepcopy=false))]
    pub fn copy(&self, py: Python<'_>, copy_instructions: bool, deepcopy: bool) -> PyResult<Self> {
        let mut res = self.copy_empty_like()?;
        res.qargs_interner = self.qargs_interner.clone();
        res.cargs_interner = self.cargs_interner.clone();
        res.reserve(self.data().len());
        res.param_table.clone_from(&self.param_table);

        if deepcopy {
            let memo = PyDict::new(py);
            for inst in &self.data {
<<<<<<< HEAD
                res.data.push(PackedInstruction::new(
                    inst.op().py_deepcopy(py, Some(&memo))?,
                    inst.qubits(),
                    inst.clbits(),
                    inst.params_raw().cloned().map(|params| params.into()),
                    inst.extra_attrs().clone(),
                ));
            }
        } else if copy_instructions {
            for inst in &self.data {
                res.data.push(PackedInstruction::new(
                    inst.op().py_copy(py)?,
                    inst.qubits(),
                    inst.clbits(),
                    inst.params_raw().cloned().map(|params| params.into()),
                    inst.extra_attrs().clone(),
                ));
=======
                res.data.push(PackedInstruction {
                    op: inst.op.py_deepcopy(py, Some(&memo))?,
                    qubits: inst.qubits,
                    clbits: inst.clbits,
                    params: inst.params.clone(),
                    label: inst.label.clone(),
                    #[cfg(feature = "cache_pygates")]
                    py_op: OnceLock::new(),
                });
            }
        } else if copy_instructions {
            for inst in &self.data {
                res.data.push(PackedInstruction {
                    op: inst.op.py_copy(py)?,
                    qubits: inst.qubits,
                    clbits: inst.clbits,
                    params: inst.params.clone(),
                    label: inst.label.clone(),
                    #[cfg(feature = "cache_pygates")]
                    py_op: OnceLock::new(),
                });
>>>>>>> 00c47566
            }
        } else {
            res.data.extend(self.data.iter().cloned());
        }
        Ok(res)
    }

    /// Performs a copy with no instruction.
    ///
    /// Returns:
    ///     CircuitData: The shallow copy.
    pub fn copy_empty_like(&self) -> PyResult<Self> {
        let mut res = CircuitData::new(
            Some(self.qubits.objects().clone()),
            Some(self.clbits.objects().clone()),
            None,
            0,
            self.global_phase.clone(),
        )?;

        // After initialization, copy register info.
        res.qregs = self.qregs.clone();
        res.cregs = self.cregs.clone();
        res.qubit_indices = self.qubit_indices.clone();
        res.clbit_indices = self.clbit_indices.clone();

        Ok(res)
    }

    /// Reserves capacity for at least ``additional`` more
    /// :class:`.CircuitInstruction` instances to be added to this container.
    ///
    /// Args:
    ///     additional (int): The additional capacity to reserve. If the
    ///         capacity is already sufficient, does nothing.
    pub fn reserve(&mut self, additional: usize) {
        self.data.reserve(additional);
    }

    /// Returns a tuple of the sets of :class:`.Qubit` and :class:`.Clbit` instances
    /// that appear in at least one instruction's bit lists.
    ///
    /// Returns:
    ///     tuple[set[:class:`.Qubit`], set[:class:`.Clbit`]]: The active qubits and clbits.
    pub fn active_bits(&self, py: Python<'_>) -> PyResult<Py<PyTuple>> {
        let qubits = PySet::empty(py)?;
        let clbits = PySet::empty(py)?;
        for inst in self.data.iter() {
<<<<<<< HEAD
            for b in self.qargs_interner.get(inst.qubits()) {
                qubits.add(self.qubits.get(*b).unwrap().clone_ref(py))?;
            }
            for b in self.cargs_interner.get(inst.clbits()) {
                clbits.add(self.clbits.get(*b).unwrap().clone_ref(py))?;
=======
            for b in self.qargs_interner.get(inst.qubits) {
                qubits.add(self.qubits.get(*b).unwrap())?;
            }
            for b in self.cargs_interner.get(inst.clbits) {
                clbits.add(self.clbits.get(*b).unwrap())?;
>>>>>>> 00c47566
            }
        }

        Ok((qubits, clbits).into_pyobject(py)?.unbind())
    }

    /// Invokes callable ``func`` with each instruction's operation.
    ///
    /// Args:
    ///     func (Callable[[:class:`~.Operation`], None]):
    ///         The callable to invoke.
    #[pyo3(signature = (func))]
    pub fn foreach_op(&self, py: Python<'_>, func: &Bound<PyAny>) -> PyResult<()> {
        for inst in self.data.iter() {
            func.call1((inst.unpack_py_op(py)?,))?;
        }
        Ok(())
    }

    /// Invokes callable ``func`` with the positional index and operation
    /// of each instruction.
    ///
    /// Args:
    ///     func (Callable[[int, :class:`~.Operation`], None]):
    ///         The callable to invoke.
    #[pyo3(signature = (func))]
    pub fn foreach_op_indexed(&self, py: Python<'_>, func: &Bound<PyAny>) -> PyResult<()> {
        for (index, inst) in self.data.iter().enumerate() {
            func.call1((index, inst.unpack_py_op(py)?))?;
        }
        Ok(())
    }

    /// Invokes callable ``func`` with each instruction's operation, replacing the operation with
    /// the result, if the operation is not a standard gate without a condition.
    ///
    /// .. warning::
    ///
    ///     This is a shim for while there are still important components of the circuit still
    ///     implemented in Python space.  This method **skips** any instruction that contains an
    ///     non-conditional standard gate (which is likely to be most instructions).
    ///
    /// Args:
    ///     func (Callable[[:class:`~.Operation`], :class:`~.Operation`]):
    ///         A callable used to map original operations to their replacements.
    #[pyo3(signature = (func))]
    pub fn map_nonstandard_ops(&mut self, py: Python<'_>, func: &Bound<PyAny>) -> PyResult<()> {
        for inst in self.data.iter_mut() {
<<<<<<< HEAD
            if inst.op().try_standard_gate().is_some() && inst.extra_attrs().condition().is_none() {
=======
            if inst.op.try_standard_gate().is_some() {
>>>>>>> 00c47566
                continue;
            }
            let py_op = func.call1((inst.unpack_py_op(py)?,))?;
            let result = py_op.extract::<OperationFromPython>()?;
<<<<<<< HEAD
            *inst.op_mut() = result.operation;
            *inst.params_mut_raw() =
                (!result.params.is_empty()).then_some(result.params.clone().into());
            *inst.extra_attrs_mut() = result.extra_attrs;
=======
            inst.op = result.operation;
            inst.params = (!result.params.is_empty()).then(|| Box::new(result.params));
            inst.label = result.label;
>>>>>>> 00c47566
            #[cfg(feature = "cache_pygates")]
            {
                *inst.py_op_mut() = py_op.unbind().into();
            }
        }
        Ok(())
    }

    /// Replaces the bits of this container with the given ``qubits``
    /// and/or ``clbits``.
    ///
    /// The `:attr:`~.CircuitInstruction.qubits` and
    /// :attr:`~.CircuitInstruction.clbits` of existing instructions are
    /// reinterpreted using the new bit sequences on access.
    /// As such, the primary use-case for this method is to remap a circuit to
    /// a different set of bits in constant time relative to the number of
    /// instructions in the circuit.
    ///
    /// Args:
    ///     qubits (Iterable[:class:`.Qubit] | None):
    ///         The qubit sequence which should replace the container's
    ///         existing qubits, or ``None`` to skip replacement.
    ///     clbits (Iterable[:class:`.Clbit] | None):
    ///         The clbit sequence which should replace the container's
    ///         existing qubits, or ``None`` to skip replacement.
    ///
    /// Raises:
    ///     ValueError: A replacement sequence is smaller than the bit list
    ///         its contents would replace.
    ///
    /// .. note::
    ///
    ///     Instruction operations themselves are NOT adjusted.
    ///     To modify bits referenced by an operation, use
    ///     :meth:`~.CircuitData.foreach_op` or
    ///     :meth:`~.CircuitData.foreach_op_indexed` or
    ///     :meth:`~.CircuitData.map_nonstandard_ops` to adjust the operations manually
    ///     after calling this method.
    ///
    /// Examples:
    ///
    ///     The following :class:`.CircuitData` is reinterpreted as if its bits
    ///     were originally added in reverse.
    ///
    ///     .. code-block::
    ///
    ///         qr = QuantumRegister(3)
    ///         data = CircuitData(qubits=qr, data=[
    ///             CircuitInstruction(XGate(), [qr[0]], []),
    ///             CircuitInstruction(XGate(), [qr[1]], []),
    ///             CircuitInstruction(XGate(), [qr[2]], []),
    ///         ])
    ///
    ///         data.replace_bits(qubits=reversed(qr))
    ///         assert(data == [
    ///             CircuitInstruction(XGate(), [qr[2]], []),
    ///             CircuitInstruction(XGate(), [qr[1]], []),
    ///             CircuitInstruction(XGate(), [qr[0]], []),
    ///         ])
    #[pyo3(signature = (qubits=None, clbits=None, qregs=None, cregs=None))]
    pub fn replace_bits(
        &mut self,
        qubits: Option<Vec<ShareableQubit>>,
        clbits: Option<Vec<ShareableClbit>>,
        qregs: Option<Vec<QuantumRegister>>,
        cregs: Option<Vec<ClassicalRegister>>,
    ) -> PyResult<()> {
        let qubits_is_some = qubits.is_some();
        let clbits_is_some = clbits.is_some();
        let mut temp = CircuitData::new(qubits, clbits, None, 0, self.global_phase.clone())?;

        // Add qregs if provided.
        if let Some(qregs) = qregs {
            for qreg in qregs {
                temp.add_qreg(qreg, true)?;
            }
        }
        // Add cregs if provided.
        if let Some(cregs) = cregs {
            for creg in cregs {
                temp.add_creg(creg, true)?;
            }
        }

        if qubits_is_some {
            if temp.num_qubits() < self.num_qubits() {
                return Err(PyValueError::new_err(format!(
                    "Replacement 'qubits' of size {:?} must contain at least {:?} bits.",
                    temp.num_qubits(),
                    self.num_qubits(),
                )));
            }
            std::mem::swap(&mut temp.qubits, &mut self.qubits);
            std::mem::swap(&mut temp.qregs, &mut self.qregs);
            std::mem::swap(&mut temp.qubit_indices, &mut self.qubit_indices);
        }
        if clbits_is_some {
            if temp.num_clbits() < self.num_clbits() {
                return Err(PyValueError::new_err(format!(
                    "Replacement 'clbits' of size {:?} must contain at least {:?} bits.",
                    temp.num_clbits(),
                    self.num_clbits(),
                )));
            }
            std::mem::swap(&mut temp.clbits, &mut self.clbits);
            std::mem::swap(&mut temp.cregs, &mut self.cregs);
            std::mem::swap(&mut temp.clbit_indices, &mut self.clbit_indices);
        }
        Ok(())
    }

    pub fn __len__(&self) -> usize {
        self.data.len()
    }

    // Note: we also rely on this to make us iterable!
    pub fn __getitem__(&self, py: Python, index: PySequenceIndex) -> PyResult<PyObject> {
        // Get a single item, assuming the index is validated as in bounds.
        let get_single = |index: usize| {
            let inst = &self.data[index];
            let qubits = self.qargs_interner.get(inst.qubits());
            let clbits = self.cargs_interner.get(inst.clbits());
            CircuitInstruction {
                operation: inst.op().clone(),
                qubits: PyTuple::new(py, self.qubits.map_indices(qubits))
                    .unwrap()
                    .unbind(),
                clbits: PyTuple::new(py, self.clbits.map_indices(clbits))
                    .unwrap()
                    .unbind(),
                params: inst.params_view().iter().cloned().collect(),
<<<<<<< HEAD
                extra_attrs: inst.extra_attrs().clone(),
=======
                label: inst.label.clone(),
>>>>>>> 00c47566
                #[cfg(feature = "cache_pygates")]
                py_op: inst.py_op().clone(),
            }
            .into_py_any(py)
            .unwrap()
        };
        match index.with_len(self.data.len())? {
            SequenceIndex::Int(index) => Ok(get_single(index)),
            indices => PyList::new(py, indices.iter().map(get_single))?.into_py_any(py),
        }
    }

    pub fn __delitem__(&mut self, py: Python, index: PySequenceIndex) -> PyResult<()> {
        self.delitem(py, index.with_len(self.data.len())?)
    }

    pub fn __setitem__(&mut self, index: PySequenceIndex, value: &Bound<PyAny>) -> PyResult<()> {
        fn set_single(slf: &mut CircuitData, index: usize, value: &Bound<PyAny>) -> PyResult<()> {
            let py = value.py();
            slf.untrack_instruction_parameters(py, index)?;
            slf.data[index] = slf.pack(py, &value.downcast::<CircuitInstruction>()?.borrow())?;
            slf.track_instruction_parameters(py, index)?;
            Ok(())
        }

        let py = value.py();
        match index.with_len(self.data.len())? {
            SequenceIndex::Int(index) => set_single(self, index, value),
            indices @ SequenceIndex::PosRange {
                start,
                stop,
                step: 1,
            } => {
                // `list` allows setting a slice with step +1 to an arbitrary length.
                let values = value.try_iter()?.collect::<PyResult<Vec<_>>>()?;
                for (index, value) in indices.iter().zip(values.iter()) {
                    set_single(self, index, value)?;
                }
                if indices.len() > values.len() {
                    self.delitem(
                        py,
                        SequenceIndex::PosRange {
                            start: start + values.len(),
                            stop,
                            step: 1,
                        },
                    )?
                } else {
                    for value in values[indices.len()..].iter().rev() {
                        self.insert(stop as isize, value.downcast()?.borrow())?;
                    }
                }
                Ok(())
            }
            indices => {
                let values = value.try_iter()?.collect::<PyResult<Vec<_>>>()?;
                if indices.len() == values.len() {
                    for (index, value) in indices.iter().zip(values.iter()) {
                        set_single(self, index, value)?;
                    }
                    Ok(())
                } else {
                    Err(PyValueError::new_err(format!(
                        "attempt to assign sequence of size {:?} to extended slice of size {:?}",
                        values.len(),
                        indices.len(),
                    )))
                }
            }
        }
    }

    pub fn insert(&mut self, mut index: isize, value: PyRef<CircuitInstruction>) -> PyResult<()> {
        // `list.insert` has special-case extra clamping logic for its index argument.
        let index = {
            if index < 0 {
                // This can't exceed `isize::MAX` because `self.data[0]` is larger than a byte.
                index += self.data.len() as isize;
            }
            if index < 0 {
                0
            } else if index as usize > self.data.len() {
                self.data.len()
            } else {
                index as usize
            }
        };
        let py = value.py();
        let packed = self.pack(py, &value)?;
        self.data.insert(index, packed);
        if index == self.data.len() - 1 {
            self.track_instruction_parameters(py, index)?;
        } else {
            self.reindex_parameter_table(py)?;
        }
        Ok(())
    }

    #[pyo3(signature = (index=None))]
    pub fn pop(&mut self, py: Python<'_>, index: Option<PySequenceIndex>) -> PyResult<PyObject> {
        let index = index.unwrap_or(PySequenceIndex::Int(-1));
        let native_index = index.with_len(self.data.len())?;
        let item = self.__getitem__(py, index)?;
        self.delitem(py, native_index)?;
        Ok(item)
    }

    /// Primary entry point for appending an instruction from Python space.
    pub fn append(&mut self, value: &Bound<CircuitInstruction>) -> PyResult<()> {
        let py = value.py();
        let new_index = self.data.len();
        let packed = self.pack(py, &value.borrow())?;
        self.data.push(packed);
        self.track_instruction_parameters(py, new_index)
    }

    /// Backup entry point for appending an instruction from Python space, in the unusual case that
    /// one of the instruction parameters contains a cyclical reference to the circuit itself.
    ///
    /// In this case, the `params` field should be a list of `(index, parameters)` tuples, where the
    /// index is into the instruction's `params` attribute, and `parameters` is a Python iterable
    /// of `Parameter` objects.
    pub fn append_manual_params(
        &mut self,
        value: &Bound<CircuitInstruction>,
        params: &Bound<PyList>,
    ) -> PyResult<()> {
        let instruction_index = self.data.len();
        let packed = self.pack(value.py(), &value.borrow())?;
        self.data.push(packed);
        for item in params.iter() {
            let (parameter_index, parameters) = item.extract::<(u32, Bound<PyAny>)>()?;
            let usage = ParameterUse::Index {
                instruction: instruction_index,
                parameter: parameter_index,
            };
            for param in parameters.try_iter()? {
                self.param_table.track(&param?, Some(usage))?;
            }
        }
        Ok(())
    }

    pub fn extend(&mut self, itr: &Bound<PyAny>) -> PyResult<()> {
        let py = itr.py();
        if let Ok(other) = itr.downcast::<CircuitData>() {
            let other = other.borrow();
            // Fast path to avoid unnecessary construction of CircuitInstruction instances.
            self.data.reserve(other.data.len());
            for inst in other.data.iter() {
                let qubits = other
                    .qargs_interner
                    .get(inst.qubits())
                    .iter()
                    .map(|b| Ok(self.qubits.find(other.qubits.get(*b).unwrap()).unwrap()))
                    .collect::<PyResult<Vec<Qubit>>>()?;
                let clbits = other
                    .cargs_interner
                    .get(inst.clbits())
                    .iter()
                    .map(|b| Ok(self.clbits.find(other.clbits.get(*b).unwrap()).unwrap()))
                    .collect::<PyResult<Vec<Clbit>>>()?;
                let new_index = self.data.len();
                let qubits_id = self.qargs_interner.insert_owned(qubits);
                let clbits_id = self.cargs_interner.insert_owned(clbits);
<<<<<<< HEAD
                self.data.push(PackedInstruction::new(
                    inst.op().clone(),
                    qubits_id,
                    clbits_id,
                    inst.params_raw().cloned().map(|params| params.into()),
                    inst.extra_attrs().clone(),
                ));
=======
                self.data.push(PackedInstruction {
                    op: inst.op.clone(),
                    qubits: qubits_id,
                    clbits: clbits_id,
                    params: inst.params.clone(),
                    label: inst.label.clone(),
                    #[cfg(feature = "cache_pygates")]
                    py_op: inst.py_op.clone(),
                });
>>>>>>> 00c47566
                self.track_instruction_parameters(py, new_index)?;
            }
            return Ok(());
        }
        for v in itr.try_iter()? {
            self.append(v?.downcast()?)?;
        }
        Ok(())
    }

    /// Assign all the circuit parameters, given an iterable input of `Param` instances.
    fn assign_parameters_iterable(&mut self, sequence: Bound<PyAny>) -> PyResult<()> {
        if let Ok(readonly) = sequence.extract::<PyReadonlyArray1<f64>>() {
            // Fast path for Numpy arrays; in this case we can easily handle them without copying
            // the data across into a Rust-space `Vec` first.
            let array = readonly.as_array();
            if array.len() != self.param_table.num_parameters() {
                return Err(PyValueError::new_err(concat!(
                    "Mismatching number of values and parameters. For partial binding ",
                    "please pass a dictionary of {parameter: value} pairs."
                )));
            }
            let mut old_table = std::mem::take(&mut self.param_table);
            self.assign_parameters_inner(
                sequence.py(),
                array
                    .iter()
                    .map(|value| Param::Float(*value))
                    .zip(old_table.drain_ordered())
                    .map(|(value, (obj, uses))| (obj, value, uses)),
            )
        } else {
            let values = sequence
                .try_iter()?
                .map(|ob| Param::extract_no_coerce(&ob?))
                .collect::<PyResult<Vec<_>>>()?;
            self.assign_parameters_from_slice(sequence.py(), &values)
        }
    }

    /// Assign all uses of the circuit parameters as keys `mapping` to their corresponding values.
    ///
    /// Any items in the mapping that are not present in the circuit are skipped; it's up to Python
    /// space to turn extra bindings into an error, if they choose to do it.
    fn assign_parameters_mapping(&mut self, mapping: Bound<PyAny>) -> PyResult<()> {
        let py = mapping.py();
        let mut items = Vec::new();
        for item in mapping.call_method0("items")?.try_iter()? {
            let (param_ob, value) = item?.extract::<(Py<PyAny>, AssignParam)>()?;
            let uuid = ParameterUuid::from_parameter(param_ob.bind(py))?;
            // It's fine if the mapping contains parameters that we don't have - just skip those.
            if let Ok(uses) = self.param_table.pop(uuid) {
                items.push((param_ob, value.0, uses));
            }
        }
        self.assign_parameters_inner(py, items)
    }

    pub fn clear(&mut self) {
        std::mem::take(&mut self.data);
        self.param_table.clear();
    }

    /// Counts the number of times each operation is used in the circuit.
    ///
    /// # Parameters
    /// - `self` - A mutable reference to the CircuitData struct.
    ///
    /// # Returns
    /// An IndexMap containing the operation names as keys and their respective counts as values.
    pub fn count_ops(&self) -> IndexMap<&str, usize, ::ahash::RandomState> {
        let mut ops_count: IndexMap<&str, usize, ::ahash::RandomState> = IndexMap::default();
        for instruction in &self.data {
            *ops_count.entry(instruction.op().name()).or_insert(0) += 1;
        }
        ops_count.par_sort_by(|_k1, v1, _k2, v2| v2.cmp(v1));
        ops_count
    }

    // Marks this pyclass as NOT hashable.
    #[classattr]
    const __hash__: Option<Py<PyAny>> = None;

    fn __eq__(slf: &Bound<Self>, other: &Bound<PyAny>) -> PyResult<bool> {
        let slf = slf.as_any();
        if slf.is(other) {
            return Ok(true);
        }
        if slf.len()? != other.len()? {
            return Ok(false);
        }

        if let Ok(other_dc) = other.downcast::<CircuitData>() {
            if !slf
                .getattr("global_phase")?
                .eq(other_dc.getattr("global_phase")?)?
            {
                return Ok(false);
            }
        }

        // Implemented using generic iterators on both sides
        // for simplicity.
        let mut ours_itr = slf.try_iter()?;
        let mut theirs_itr = other.try_iter()?;
        loop {
            match (ours_itr.next(), theirs_itr.next()) {
                (Some(ours), Some(theirs)) => {
                    if !ours?.eq(theirs?)? {
                        return Ok(false);
                    }
                }
                (None, None) => {
                    return Ok(true);
                }
                _ => {
                    return Ok(false);
                }
            }
        }
    }

    fn __traverse__(&self, visit: PyVisit<'_>) -> Result<(), PyTraverseError> {
        // Note:
        //   There's no need to visit the native Rust data
        //   structures used for internal tracking: the only Python
        //   references they contain are to the bits in these lists!
        if let Some(bits) = self.qubits.cached_raw() {
            visit.call(bits)?;
        }
        if let Some(bits) = self.clbits.cached_raw() {
            visit.call(bits)?;
        }
        if let Some(regs) = self.qregs.cached_raw() {
            visit.call(regs)?;
        }
        if let Some(regs) = self.cregs.cached_raw() {
            visit.call(regs)?;
        }
        if let Some(locations) = self.qubit_indices.cached_raw() {
            visit.call(locations)?;
        }
        if let Some(locations) = self.clbit_indices.cached_raw() {
            visit.call(locations)?;
        }
        self.param_table.py_gc_traverse(&visit)?;
        Ok(())
    }

    fn __clear__(&mut self) {
        // Clear anything that could have a reference cycle.
        self.data.clear();
        self.qubits.dispose();
        self.clbits.dispose();
        self.qregs.dispose();
        self.cregs.dispose();
        self.clbit_indices.dispose();
        self.qubit_indices.dispose();
        self.param_table.clear();
    }

    /// Set the global phase of the circuit.
    ///
    /// This method assumes that the parameter table is either fully consistent, or contains zero
    /// entries for the global phase, regardless of what value is currently stored there.  It's not
    /// uncommon for subclasses and other parts of Qiskit to have filled in the global phase field
    /// by copies or other means, before making the parameter table consistent.
    #[setter]
    pub fn set_global_phase(&mut self, angle: Param) -> PyResult<()> {
        if let Param::ParameterExpression(expr) = &self.global_phase {
            Python::with_gil(|py| -> PyResult<()> {
                for param_ob in expr
                    .bind(py)
                    .getattr(intern!(py, "parameters"))?
                    .try_iter()?
                {
                    match self.param_table.remove_use(
                        ParameterUuid::from_parameter(&param_ob?)?,
                        ParameterUse::GlobalPhase,
                    ) {
                        Ok(_)
                        | Err(ParameterTableError::ParameterNotTracked(_))
                        | Err(ParameterTableError::UsageNotTracked(_)) => (),
                        // Any errors added later might want propagating.
                    }
                }
                Ok(())
            })?;
        }
        match angle {
            Param::Float(angle) => {
                self.global_phase = Param::Float(angle.rem_euclid(2. * std::f64::consts::PI));
                Ok(())
            }
            Param::ParameterExpression(_) => Python::with_gil(|py| -> PyResult<()> {
                for param_ob in angle.iter_parameters(py)? {
                    self.param_table
                        .track(&param_ob?, Some(ParameterUse::GlobalPhase))?;
                }
                self.global_phase = angle;
                Ok(())
            }),
            Param::Obj(_) => Err(PyTypeError::new_err("invalid type for global phase")),
        }
    }

    pub fn num_nonlocal_gates(&self) -> usize {
        self.data
            .iter()
            .filter(|inst| inst.op().num_qubits() > 1 && !inst.op().directive())
            .count()
    }

    /// Converts several qubit representations (such as indexes, range, etc.)
    /// into a list of qubits.
    ///
    /// Args:
    ///     qubit_representation: Representation to expand.
    ///
    /// Returns:
    ///     The resolved instances of the qubits.
    fn _qbit_argument_conversion(
        &self,
        qubit_representation: Bound<PyAny>,
    ) -> PyResult<Vec<ShareableQubit>> {
        bit_argument_conversion(
            &qubit_representation,
            self.qubits.objects(),
            &self.qubit_indices,
        )
    }

    /// Converts several clbit representations (such as indexes, range, etc.)
    /// into a list of qubits.
    ///
    /// Args:
    ///     clbit_representation: Representation to expand.
    ///
    /// Returns:
    ///     The resolved instances of the qubits.
    fn _cbit_argument_conversion(
        &self,
        clbit_representation: Bound<PyAny>,
    ) -> PyResult<Vec<ShareableClbit>> {
        bit_argument_conversion(
            &clbit_representation,
            self.clbits.objects(),
            &self.clbit_indices,
        )
    }

    /// Raise exception if list of qubits contains duplicates.
    #[staticmethod]
    fn _check_dups(qubits: Vec<ShareableQubit>) -> PyResult<()> {
        let qubit_set: HashSet<&ShareableQubit> = qubits.iter().collect();
        if qubits.len() != qubit_set.len() {
            return Err(CircuitError::new_err("duplicate qubit arguments"));
        }
        Ok(())
    }
}

impl CircuitData {
    /// An alternate constructor to build a new `CircuitData` from an iterator
    /// of packed operations. This can be used to build a circuit from a sequence
    /// of `PackedOperation` without needing to involve Python.
    ///
    /// This can be connected with the Python space
    /// QuantumCircuit.from_circuit_data() constructor to build a full
    /// QuantumCircuit from Rust.
    ///
    /// # Arguments
    ///
    /// * py: A GIL handle this is needed to instantiate Qubits in Python space
    /// * num_qubits: The number of qubits in the circuit. These will be created
    ///     in Python as loose bits without a register.
    /// * num_clbits: The number of classical bits in the circuit. These will be created
    ///     in Python as loose bits without a register.
    /// * instructions: An iterator of the (packed operation, params, qubits, clbits) to
    ///     add to the circuit
    /// * global_phase: The global phase to use for the circuit
    pub fn from_packed_operations<I>(
        py: Python,
        num_qubits: u32,
        num_clbits: u32,
        instructions: I,
        global_phase: Param,
    ) -> PyResult<Self>
    where
        I: IntoIterator<
            Item = PyResult<(
                PackedOperation,
                SmallVec<[Param; 3]>,
                Vec<Qubit>,
                Vec<Clbit>,
            )>,
        >,
    {
        let instruction_iter = instructions.into_iter();
        let mut res = Self::with_capacity(
            num_qubits,
            num_clbits,
            instruction_iter.size_hint().0,
            global_phase,
        )?;

        for item in instruction_iter {
            let (operation, params, qargs, cargs) = item?;
            let qubits = res.qargs_interner.insert_owned(qargs);
            let clbits = res.cargs_interner.insert_owned(cargs);
            let params = (!params.is_empty()).then_some(params.into());
            res.data.push(PackedInstruction::new(
                operation,
                qubits,
                clbits,
                params,
<<<<<<< HEAD
                ExtraInstructionAttributes::default(),
            ));
=======
                label: None,
                #[cfg(feature = "cache_pygates")]
                py_op: OnceLock::new(),
            });
>>>>>>> 00c47566
            res.track_instruction_parameters(py, res.data.len() - 1)?;
        }
        Ok(res)
    }

    /// A constructor for CircuitData from an iterator of PackedInstruction objects
    ///
    /// This is tpically useful when iterating over a CircuitData or DAGCircuit
    /// to construct a new CircuitData from the iterator of PackedInstructions. As
    /// such it requires that you have `BitData` and `Interner` objects to run. If
    /// you just wish to build a circuit data from an iterator of instructions
    /// the `from_packed_operations` or `from_standard_gates` constructor methods
    /// are a better choice
    ///
    /// # Args
    ///
    /// * py: A GIL handle this is needed to instantiate Qubits in Python space
    /// * qubits: The BitData to use for the new circuit's qubits
    /// * clbits: The BitData to use for the new circuit's clbits
    /// * qargs_interner: The interner for Qubit objects in the circuit. This must
    ///     contain all the Interned<Qubit> indices stored in the
    ///     PackedInstructions from `instructions`
    /// * cargs_interner: The interner for Clbit objects in the circuit. This must
    ///     contain all the Interned<Clbit> indices stored in the
    ///     PackedInstructions from `instructions`
    /// * qregs: The internal QuantumRegister data stored within the circuit.
    /// * cregs: The internal ClassicalRegister data stored within the circuit.
    /// * qubit_indices: The Mapping between qubit instances and their locations within
    ///     registers in the circuit.
    /// * clbit_indices: The Mapping between clbit instances and their locations within
    ///     registers in the circuit.
    /// * Instructions: An iterator with items of type: `PyResult<PackedInstruction>`
    ///     that contais the instructions to insert in iterator order to the new
    ///     CircuitData. This returns a `PyResult` to facilitate the case where
    ///     you need to make a python copy (such as with `PackedOperation::py_deepcopy()`)
    ///     of the operation while iterating for constructing the new `CircuitData`. An
    ///     example of this use case is in `qiskit_circuit::converters::dag_to_circuit`.
    /// * global_phase: The global phase value to use for the new circuit.
    #[allow(clippy::too_many_arguments)]
    pub fn from_packed_instructions<I>(
        py: Python,
        qubits: ObjectRegistry<Qubit, ShareableQubit>,
        clbits: ObjectRegistry<Clbit, ShareableClbit>,
        qargs_interner: Interner<[Qubit]>,
        cargs_interner: Interner<[Clbit]>,
        qregs: RegisterData<QuantumRegister>,
        cregs: RegisterData<ClassicalRegister>,
        qubit_indices: BitLocator<ShareableQubit, QuantumRegister>,
        clbit_indices: BitLocator<ShareableClbit, ClassicalRegister>,
        instructions: I,
        global_phase: Param,
    ) -> PyResult<Self>
    where
        I: IntoIterator<Item = PyResult<PackedInstruction>>,
    {
        let instruction_iter = instructions.into_iter();
        let mut res = CircuitData {
            data: Vec::with_capacity(instruction_iter.size_hint().0),
            qargs_interner,
            cargs_interner,
            qubits,
            clbits,
            param_table: ParameterTable::new(),
            global_phase: Param::Float(0.0),
            qregs,
            cregs,
            qubit_indices,
            clbit_indices,
        };

        // use the global phase setter to ensure parameters are registered
        // in the parameter table
        res.set_global_phase(global_phase)?;

        for inst in instruction_iter {
            res.data.push(inst?);
            res.track_instruction_parameters(py, res.data.len() - 1)?;
        }
        Ok(res)
    }

    /// An alternate constructor to build a new `CircuitData` from an iterator
    /// of standard gates. This can be used to build a circuit from a sequence
    /// of standard gates, such as for a `StandardGate` definition or circuit
    /// synthesis without needing to involve Python.
    ///
    /// This can be connected with the Python space
    /// QuantumCircuit.from_circuit_data() constructor to build a full
    /// QuantumCircuit from Rust.
    ///
    /// # Arguments
    ///
    /// * py: A GIL handle this is needed to instantiate Qubits in Python space
    /// * num_qubits: The number of qubits in the circuit. These will be created
    ///     in Python as loose bits without a register.
    /// * instructions: An iterator of the standard gate params and qubits to
    ///     add to the circuit
    /// * global_phase: The global phase to use for the circuit
    pub fn from_standard_gates<I>(
        py: Python,
        num_qubits: u32,
        instructions: I,
        global_phase: Param,
    ) -> PyResult<Self>
    where
        I: IntoIterator<Item = (StandardGate, SmallVec<[Param; 3]>, SmallVec<[Qubit; 2]>)>,
    {
        let instruction_iter = instructions.into_iter();
        let mut res =
            Self::with_capacity(num_qubits, 0, instruction_iter.size_hint().0, global_phase)?;

        let no_clbit_index = res.cargs_interner.get_default();
        for (operation, params, qargs) in instruction_iter {
            let qubits = res.qargs_interner.insert(&qargs);
            let params = (!params.is_empty()).then_some(params.into());
            res.data.push(PackedInstruction::new(
                operation.into(),
                qubits,
                no_clbit_index,
                params,
<<<<<<< HEAD
                ExtraInstructionAttributes::default(),
            ));
=======
                label: None,
                #[cfg(feature = "cache_pygates")]
                py_op: OnceLock::new(),
            });
>>>>>>> 00c47566
            res.track_instruction_parameters(py, res.data.len() - 1)?;
        }
        Ok(res)
    }

    /// Build an empty CircuitData object with an initially allocated instruction capacity
    pub fn with_capacity(
        num_qubits: u32,
        num_clbits: u32,
        instruction_capacity: usize,
        global_phase: Param,
    ) -> PyResult<Self> {
        let mut res = CircuitData {
            data: Vec::with_capacity(instruction_capacity),
            qargs_interner: Interner::new(),
            cargs_interner: Interner::new(),
            qubits: ObjectRegistry::with_capacity(num_qubits as usize),
            clbits: ObjectRegistry::with_capacity(num_clbits as usize),
            param_table: ParameterTable::new(),
            global_phase: Param::Float(0.0),
            qregs: RegisterData::new(),
            cregs: RegisterData::new(),
            qubit_indices: BitLocator::with_capacity(num_qubits as usize),
            clbit_indices: BitLocator::with_capacity(num_clbits as usize),
        };

        // use the global phase setter to ensure parameters are registered
        // in the parameter table
        res.set_global_phase(global_phase)?;

        if num_qubits > 0 {
            for _i in 0..num_qubits {
                let bit = ShareableQubit::new_anonymous();
                res.add_qubit(bit, true)?;
            }
        }
        if num_clbits > 0 {
            for _i in 0..num_clbits {
                let bit = ShareableClbit::new_anonymous();
                res.add_clbit(bit, true)?;
            }
        }
        Ok(res)
    }

    /// Append a standard gate to this CircuitData
    pub fn push_standard_gate(
        &mut self,
        operation: StandardGate,
        params: &[Param],
        qargs: &[Qubit],
    ) -> PyResult<()> {
        let no_clbit_index = self.cargs_interner.get_default();
        let params = (!params.is_empty()).then(|| Box::new(params.iter().cloned().collect()));
        let qubits = self.qargs_interner.insert(qargs);
        self.data.push(PackedInstruction::new(
            operation.into(),
            qubits,
            no_clbit_index,
            params,
<<<<<<< HEAD
            ExtraInstructionAttributes::default(),
        ));
=======
            label: None,
            #[cfg(feature = "cache_pygates")]
            py_op: OnceLock::new(),
        });
        Ok(())
    }

    /// Append a packed operation to this CircuitData
    pub fn push_packed_operation(
        &mut self,
        operation: PackedOperation,
        params: &[Param],
        qargs: &[Qubit],
        cargs: &[Clbit],
    ) -> PyResult<()> {
        let params = (!params.is_empty()).then(|| Box::new(params.iter().cloned().collect()));
        let qubits = self.qargs_interner.insert(qargs);
        let clbits = self.cargs_interner.insert(cargs);
        self.data.push(PackedInstruction {
            op: operation,
            qubits,
            clbits,
            params,
            label: None,
            #[cfg(feature = "cache_pygates")]
            py_op: OnceLock::new(),
        });
>>>>>>> 00c47566
        Ok(())
    }

    /// Add the entries from the `PackedInstruction` at the given index to the internal parameter
    /// table.
    fn track_instruction_parameters(
        &mut self,
        py: Python,
        instruction_index: usize,
    ) -> PyResult<()> {
        for (index, param) in self.data[instruction_index]
            .params_view()
            .iter()
            .enumerate()
        {
            let usage = ParameterUse::Index {
                instruction: instruction_index,
                parameter: index as u32,
            };
            for param_ob in param.iter_parameters(py)? {
                self.param_table.track(&param_ob?, Some(usage))?;
            }
        }
        Ok(())
    }

    /// Remove the entries from the `PackedInstruction` at the given index from the internal
    /// parameter table.
    fn untrack_instruction_parameters(
        &mut self,
        py: Python,
        instruction_index: usize,
    ) -> PyResult<()> {
        for (index, param) in self.data[instruction_index]
            .params_view()
            .iter()
            .enumerate()
        {
            let usage = ParameterUse::Index {
                instruction: instruction_index,
                parameter: index as u32,
            };
            for param_ob in param.iter_parameters(py)? {
                self.param_table.untrack(&param_ob?, usage)?;
            }
        }
        Ok(())
    }

    /// Retrack the entire `ParameterTable`.
    ///
    /// This is necessary each time an insertion or removal occurs on `self.data` other than in the
    /// last position.
    fn reindex_parameter_table(&mut self, py: Python) -> PyResult<()> {
        self.param_table.clear();

        for inst_index in 0..self.data.len() {
            self.track_instruction_parameters(py, inst_index)?;
        }
        for param_ob in self.global_phase.iter_parameters(py)? {
            self.param_table
                .track(&param_ob?, Some(ParameterUse::GlobalPhase))?;
        }
        Ok(())
    }

    /// Native internal driver of `__delitem__` that uses a Rust-space version of the
    /// `SequenceIndex`.  This assumes that the `SequenceIndex` contains only in-bounds indices, and
    /// panics if not.
    fn delitem(&mut self, py: Python, indices: SequenceIndex) -> PyResult<()> {
        // We need to delete in reverse order so we don't invalidate higher indices with a deletion.
        for index in indices.descending() {
            self.data.remove(index);
        }
        if !indices.is_empty() {
            self.reindex_parameter_table(py)?;
        }
        Ok(())
    }

    fn pack(&mut self, py: Python, inst: &CircuitInstruction) -> PyResult<PackedInstruction> {
<<<<<<< HEAD
        let qubits = self
            .qargs_interner
            .insert_owned(self.qubits().map_bits(inst.qubits.bind(py))?.collect());
        let clbits = self
            .cargs_interner
            .insert_owned(self.clbits().map_bits(inst.clbits.bind(py))?.collect());
        Ok(PackedInstruction::new(
            inst.operation.clone(),
            qubits,
            clbits,
            (!inst.params.is_empty()).then(|| Box::new(inst.params.clone())),
            inst.extra_attrs.clone(),
        ))
=======
        let qubits = self.qargs_interner.insert_owned(
            self.qubits
                .map_objects(inst.qubits.extract::<Vec<ShareableQubit>>(py)?.into_iter())?
                .collect(),
        );
        let clbits = self.cargs_interner.insert_owned(
            self.clbits
                .map_objects(inst.clbits.extract::<Vec<ShareableClbit>>(py)?.into_iter())?
                .collect(),
        );
        Ok(PackedInstruction {
            op: inst.operation.clone(),
            qubits,
            clbits,
            params: (!inst.params.is_empty()).then(|| Box::new(inst.params.clone())),
            label: inst.label.clone(),
            #[cfg(feature = "cache_pygates")]
            py_op: inst.py_op.clone(),
        })
>>>>>>> 00c47566
    }

    /// Returns an iterator over all the instructions present in the circuit.
    pub fn iter(&self) -> impl Iterator<Item = &PackedInstruction> {
        self.data.iter()
    }

    /// Assigns parameters to circuit data based on a slice of `Param`.
    pub fn assign_parameters_from_slice(&mut self, py: Python, slice: &[Param]) -> PyResult<()> {
        if slice.len() != self.param_table.num_parameters() {
            return Err(PyValueError::new_err(concat!(
                "Mismatching number of values and parameters. For partial binding ",
                "please pass a mapping of {parameter: value} pairs."
            )));
        }
        let mut old_table = std::mem::take(&mut self.param_table);
        self.assign_parameters_inner(
            py,
            slice
                .iter()
                .zip(old_table.drain_ordered())
                .map(|(value, (param_ob, uses))| (param_ob, value.clone_ref(py), uses)),
        )
    }

    /// Assigns parameters to circuit data based on a mapping of `ParameterUuid` : `Param`.
    /// This mapping assumes that the provided `ParameterUuid` keys are instances
    /// of `ParameterExpression`.
    pub fn assign_parameters_from_mapping<I, T>(&mut self, py: Python, iter: I) -> PyResult<()>
    where
        I: IntoIterator<Item = (ParameterUuid, T)>,
        T: AsRef<Param>,
    {
        let mut items = Vec::new();
        for (param_uuid, value) in iter {
            // Assume all the Parameters are already in the circuit
            let param_obj = self.get_parameter_by_uuid(param_uuid);
            if let Some(param_obj) = param_obj {
                // Copy or increase ref_count for Parameter, avoid acquiring the GIL.
                items.push((
                    param_obj.clone_ref(py),
                    value.as_ref().clone_ref(py),
                    self.param_table.pop(param_uuid)?,
                ));
            } else {
                return Err(PyValueError::new_err("An invalid parameter was provided."));
            }
        }
        self.assign_parameters_inner(py, items)
    }

    /// Returns an immutable view of the Interner used for Qargs
    pub fn qargs_interner(&self) -> &Interner<[Qubit]> {
        &self.qargs_interner
    }

    /// Returns an immutable view of the Interner used for Cargs
    pub fn cargs_interner(&self) -> &Interner<[Clbit]> {
        &self.cargs_interner
    }

    /// Returns an immutable view of the Global Phase `Param` of the circuit
    pub fn global_phase(&self) -> &Param {
        &self.global_phase
    }

    /// Returns an immutable view of the Qubits registered in the circuit
    pub fn qubits(&self) -> &ObjectRegistry<Qubit, ShareableQubit> {
        &self.qubits
    }

    /// Returns an immutable view of the Classical bits registered in the circuit
    pub fn clbits(&self) -> &ObjectRegistry<Clbit, ShareableClbit> {
        &self.clbits
    }

    /// Returns an immutable view of the [QuantumRegister] instances in the circuit.
    pub fn qregs(&self) -> &[QuantumRegister] {
        self.qregs.registers()
    }

    /// Returns an immutable view of the [ClassicalRegister] instances in the circuit.
    pub fn cregs(&self) -> &[ClassicalRegister] {
        self.cregs.registers()
    }

    /// Returns an immutable view of the [QuantumRegister] data struct in the circuit.
    #[inline(always)]
    pub fn qregs_data(&self) -> &RegisterData<QuantumRegister> {
        &self.qregs
    }

    /// Returns an immutable view of the [ClassicalRegister] data struct in the circuit.
    #[inline(always)]
    pub fn cregs_data(&self) -> &RegisterData<ClassicalRegister> {
        &self.cregs
    }

    /// Returns an immutable view of the qubit locations of the [DAGCircuit]
    #[inline(always)]
    pub fn qubit_indices(&self) -> &BitLocator<ShareableQubit, QuantumRegister> {
        &self.qubit_indices
    }

    /// Returns an immutable view of the clbit locations of the [DAGCircuit]
    #[inline(always)]
    pub fn clbit_indices(&self) -> &BitLocator<ShareableClbit, ClassicalRegister> {
        &self.clbit_indices
    }

    /// Unpacks from interned value to `[Qubit]`
    pub fn get_qargs(&self, index: Interned<[Qubit]>) -> &[Qubit] {
        self.qargs_interner().get(index)
    }

    /// Insert qargs into the interner and return the interned value
    pub fn add_qargs(&mut self, qubits: &[Qubit]) -> Interned<[Qubit]> {
        self.qargs_interner.insert(qubits)
    }

    /// Unpacks from InternerIndex to `[Clbit]`
    pub fn get_cargs(&self, index: Interned<[Clbit]>) -> &[Clbit] {
        self.cargs_interner().get(index)
    }

    fn assign_parameters_inner<I, T>(&mut self, py: Python, iter: I) -> PyResult<()>
    where
        I: IntoIterator<Item = (Py<PyAny>, T, HashSet<ParameterUse>)>,
        T: AsRef<Param> + Clone,
    {
        let inconsistent =
            || PyRuntimeError::new_err("internal error: circuit parameter table is inconsistent");

        let assign_attr = intern!(py, "assign");
        let assign_parameters_attr = intern!(py, "assign_parameters");
        let _definition_attr = intern!(py, "_definition");
        let numeric_attr = intern!(py, "numeric");
        let parameters_attr = intern!(py, "parameters");
        let params_attr = intern!(py, "params");
        let validate_parameter_attr = intern!(py, "validate_parameter");

        // Bind a single `Parameter` into a Python-space `ParameterExpression`.
        let bind_expr = |expr: Borrowed<PyAny>,
                         param_ob: &Py<PyAny>,
                         value: &Param,
                         coerce: bool|
         -> PyResult<Param> {
            let new_expr = expr.call_method1(assign_attr, (param_ob, value.into_py_any(py)?))?;
            if new_expr.getattr(parameters_attr)?.len()? == 0 {
                let out = new_expr.call_method0(numeric_attr)?;
                if coerce {
                    out.extract()
                } else {
                    Param::extract_no_coerce(&out)
                }
            } else {
                Ok(Param::ParameterExpression(new_expr.unbind()))
            }
        };

        let mut user_operations = HashMap::new();
        let mut uuids = Vec::new();
        for (param_ob, value, uses) in iter {
            debug_assert!(!uses.is_empty());
            uuids.clear();
            for inner_param_ob in value.as_ref().iter_parameters(py)? {
                uuids.push(self.param_table.track(&inner_param_ob?, None)?)
            }
            for usage in uses {
                match usage {
                    ParameterUse::GlobalPhase => {
                        let Param::ParameterExpression(expr) = &self.global_phase else {
                            return Err(inconsistent());
                        };
                        self.set_global_phase(bind_expr(
                            expr.bind_borrowed(py),
                            &param_ob,
                            value.as_ref(),
                            true,
                        )?)?;
                    }
                    ParameterUse::Index {
                        instruction,
                        parameter,
                    } => {
                        let parameter = parameter as usize;
                        let previous = &mut self.data[instruction];
                        if let Some(standard) = previous.standard_gate() {
                            let params = previous.params_view_mut();
                            let Param::ParameterExpression(expr) = &params[parameter] else {
                                return Err(inconsistent());
                            };
                            let new_param =
                                bind_expr(expr.bind_borrowed(py), &param_ob, value.as_ref(), true)?;
                            params[parameter] = match new_param.clone_ref(py) {
                                Param::Obj(obj) => {
                                    return Err(CircuitError::new_err(format!(
                                        "bad type after binding for gate '{}': '{}'",
                                        standard.name(),
                                        obj.bind(py).repr()?,
                                    )))
                                }
                                param => param,
                            };
                            for uuid in uuids.iter() {
                                self.param_table.add_use(*uuid, usage)?
                            }
                            #[cfg(feature = "cache_pygates")]
                            {
                                // Standard gates can all rebuild their definitions, so if the
                                // cached py_op exists, discard it to prompt the instruction
                                // to rebuild its cached python gate upon request later on. This is
                                // done to avoid an unintentional duplicated reference to the same gate
                                // instance in python. For more information, see
                                // https://github.com/Qiskit/qiskit/issues/13504
                                previous.py_op_mut().take();
                            }
                        } else {
                            // Track user operations we've seen so we can rebind their definitions.
                            // Strictly this can add the same binding pair more than once, if an
                            // instruction has the same `Parameter` in several of its `params`, but
                            // we're going to turn that into a `dict` anyway, so it doesn't matter.
                            user_operations
                                .entry(instruction)
                                .or_insert_with(Vec::new)
                                .push((param_ob.clone_ref(py), value.as_ref().clone_ref(py)));

                            let op = previous.unpack_py_op(py)?.into_bound(py);
                            let previous_param = &previous.params_view()[parameter];
                            let new_param = match previous_param {
                                Param::Float(_) => return Err(inconsistent()),
                                Param::ParameterExpression(expr) => {
                                    // For user gates, we don't coerce floats to integers in `Param`
                                    // so that users can use them if they choose.
                                    let new_param = bind_expr(
                                        expr.bind_borrowed(py),
                                        &param_ob,
                                        value.as_ref(),
                                        false,
                                    )?;
                                    // Historically, `assign_parameters` called `validate_parameter`
                                    // only when a `ParameterExpression` became fully bound.  Some
                                    // "generalised" (or user) gates fail without this, though
                                    // arguably, that's them indicating they shouldn't be allowed to
                                    // be parametric.
                                    //
                                    // Our `bind_expr` coercion means that a non-parametric
                                    // `ParameterExperssion` after binding would have been coerced
                                    // to a numeric quantity already, so the match here is
                                    // definitely parameterized.
                                    match new_param {
                                        Param::ParameterExpression(_) => new_param,
                                        new_param => Param::extract_no_coerce(&op.call_method1(
                                            validate_parameter_attr,
                                            (new_param,),
                                        )?)?,
                                    }
                                }
                                Param::Obj(obj) => {
                                    let obj = obj.bind_borrowed(py);
                                    if !obj.is_instance(QUANTUM_CIRCUIT.get_bound(py))? {
                                        return Err(inconsistent());
                                    }
                                    Param::extract_no_coerce(
                                        &obj.call_method(
                                            assign_parameters_attr,
                                            ([(&param_ob, value.as_ref())].into_py_dict(py)?,),
                                            Some(
                                                &[("inplace", false), ("flat_input", true)]
                                                    .into_py_dict(py)?,
                                            ),
                                        )?,
                                    )?
                                }
                            };
                            op.getattr(params_attr)?.set_item(parameter, new_param)?;
                            let mut new_op = op.extract::<OperationFromPython>()?;
<<<<<<< HEAD
                            *previous.op_mut() = new_op.operation;
                            previous
                                .params_view_mut()
                                .swap_with_slice(&mut new_op.params);
                            *previous.extra_attrs_mut() = new_op.extra_attrs;
=======
                            previous.op = new_op.operation;
                            previous.params_mut().swap_with_slice(&mut new_op.params);
                            previous.label = new_op.label;
                            #[cfg(feature = "cache_pygates")]
                            {
                                previous.py_op = op.unbind().into();
                            }
>>>>>>> 00c47566
                            for uuid in uuids.iter() {
                                self.param_table.add_use(*uuid, usage)?
                            }
                        }
                    }
                }
            }
        }

        let assign_kwargs = (!user_operations.is_empty()).then(|| {
            [("inplace", true), ("flat_input", true), ("strict", false)]
                .into_py_dict(py)
                .unwrap()
        });
        for (instruction, bindings) in user_operations {
            // We only put non-standard gates in `user_operations`, so we're not risking creating a
            // previously non-existent Python object.
            let instruction = &self.data[instruction];
            let definition_cache = if matches!(instruction.op().view(), OperationRef::Operation(_))
            {
                // `Operation` instances don't have a `definition` as part of their interfaces, but
                // they might be an `AnnotatedOperation`, which is one of our special built-ins.
                // This should be handled more completely in the user-customisation interface by a
                // delegating method, but that's not the data model we currently have.
                let py_op = instruction.unpack_py_op(py)?;
                let py_op = py_op.bind(py);
                if !py_op.is_instance(ANNOTATED_OPERATION.get_bound(py))? {
                    continue;
                }
                py_op
                    .getattr(intern!(py, "base_op"))?
                    .getattr(_definition_attr)?
            } else {
                instruction
                    .unpack_py_op(py)?
                    .bind(py)
                    .getattr(_definition_attr)?
            };
            if !definition_cache.is_none() {
                definition_cache.call_method(
                    assign_parameters_attr,
                    (bindings.into_py_dict(py)?.into_any().unbind(),),
                    assign_kwargs.as_ref(),
                )?;
            }
        }
        Ok(())
    }

    /// Retrieves the python `Param` object based on its `ParameterUuid`.
    pub fn get_parameter_by_uuid(&self, uuid: ParameterUuid) -> Option<&Py<PyAny>> {
        self.param_table.py_parameter_by_uuid(uuid)
    }

    /// Get an immutable view of the instructions in the circuit data
    pub fn data(&self) -> &[PackedInstruction] {
        &self.data
    }

    /// Clone an empty CircuitData from a given reference.
    ///
    /// The new copy will have the global properties from the provided `CircuitData`.
    /// The the bit data fields and interners, global phase, etc will be copied to
    /// the new returned `CircuitData`, but the `data` field's instruction list will
    /// be empty. This can be useful for scenarios where you want to rebuild a copy
    /// of the circuit from a reference but insert new gates in the middle.
    ///
    /// # Arguments
    ///
    /// * other - The other `CircuitData` to clone an empty `CircuitData` from.
    /// * capacity - The capacity for instructions to use in the output `CircuitData`
    ///     If `None` the length of `other` will be used, if `Some` the integer
    ///     value will be used as the capacity.
    pub fn clone_empty_like(other: &Self, capacity: Option<usize>) -> PyResult<Self> {
        let mut empty = CircuitData {
            data: Vec::with_capacity(capacity.unwrap_or(other.data.len())),
            qargs_interner: other.qargs_interner.clone(),
            cargs_interner: other.cargs_interner.clone(),
            qubits: other.qubits.clone(),
            clbits: other.clbits.clone(),
            param_table: ParameterTable::new(),
            global_phase: Param::Float(0.0),
            qregs: other.qregs.clone(),
            cregs: other.cregs.clone(),
            qubit_indices: other.qubit_indices.clone(),
            clbit_indices: other.clbit_indices.clone(),
        };
        empty.set_global_phase(other.global_phase.clone())?;
        Ok(empty)
    }

    /// Append a PackedInstruction to the circuit data.
    ///
    /// # Arguments
    ///
    /// * packed: The new packed instruction to insert to the end of the CircuitData
    ///     The qubits and clbits **must** already be present in the interner for this
    ///     function to work. If they are not this will corrupt the circuit.
    pub fn push(&mut self, py: Python, packed: PackedInstruction) -> PyResult<()> {
        let new_index = self.data.len();
        self.data.push(packed);
        self.track_instruction_parameters(py, new_index)
    }

    /// Add a param to the current global phase of the circuit
    pub fn add_global_phase(&mut self, value: &Param) -> PyResult<()> {
        match value {
            Param::Obj(_) => Err(PyTypeError::new_err(
                "Invalid parameter type, only float and parameter expression are supported",
            )),
            _ => self.set_global_phase(add_global_phase(&self.global_phase, value)?),
        }
    }
}

/// Helper struct for `assign_parameters` to allow use of `Param::extract_no_coerce` in
/// PyO3-provided `FromPyObject` implementations on containers.
#[repr(transparent)]
struct AssignParam(Param);
impl<'py> FromPyObject<'py> for AssignParam {
    fn extract_bound(ob: &Bound<'py, PyAny>) -> PyResult<Self> {
        Ok(Self(Param::extract_no_coerce(ob)?))
    }
}

/// Get the `Vec` of bits referred to by the specifier `specifier`.
///
/// Valid types for `specifier` are integers, bits of the correct type (as given in `type_`), or
/// iterables of one of those two scalar types.  Integers are interpreted as indices into the
/// sequence `bit_sequence`.  All allowed bits must be in `bit_set` (which should implement
/// fast lookup), which is assumed to contain the same bits as `bit_sequence`.
///
/// # Args
///   `specifier` - the Python object specifier to look up.
///   `bit_sequence` - The sequence of bit objects assumed to be the same bits as `bit_set`
///   ` bit_set` - The bit locator, contains the same bits as `bit_sequence`
///
/// # Returns
///     A list of the specified bits from `bits`. The `PyResult` error will contain a Python
///     `CircuitError` if an incorrect type or index is encountered, if the same bit is specified
///     more than once, or if the specifier is to a bit not in the `bit_set`.
fn bit_argument_conversion<B, R>(
    specifier: &Bound<PyAny>,
    bit_sequence: &[B],
    bit_set: &BitLocator<B, R>,
) -> PyResult<Vec<B>>
where
    B: Debug + Clone + Hash + Eq + for<'py> FromPyObject<'py>,
    R: Register + Debug + Clone + Hash + for<'py> FromPyObject<'py>,
{
    // The duplication between this function and `_bit_argument_conversion_scalar` is so that fast
    // paths return as quickly as possible, and all valid specifiers will resolve without needing to
    // try/catch exceptions (which is too slow for inner-loop code).
    if let Ok(bit) = specifier.extract() {
        if bit_set.contains_key(&bit) {
            return Ok(vec![bit]);
        }
        Err(CircuitError::new_err(format!(
            "Bit '{specifier}' is not in the circuit."
        )))
    } else if let Ok(sequence) = specifier.extract::<PySequenceIndex>() {
        match sequence {
            PySequenceIndex::Int(index) => {
                if let Ok(index) = PySequenceIndex::convert_idx(index, bit_sequence.len()) {
                    if let Some(bit) = bit_sequence.get(index).cloned() {
                        return Ok(vec![bit]);
                    }
                }
                return Err(CircuitError::new_err(format!(
                    "Index {specifier} out of range for size {}.",
                    bit_sequence.len()
                )));
            }
            _ => {
                let Ok(sequence) = sequence.with_len(bit_sequence.len()) else {
                    return Ok(vec![]);
                };
                return Ok(sequence
                    .iter()
                    .map(|index| &bit_sequence[index])
                    .cloned()
                    .collect());
            }
        }
    } else {
        if let Ok(iter) = specifier.try_iter() {
            return iter
                .map(|spec| -> PyResult<B> {
                    bit_argument_conversion_scalar(&spec?, bit_sequence, bit_set)
                })
                .collect::<PyResult<_>>();
        }
        let err_message = if let Ok(bit) = specifier.downcast::<PyBit>() {
            format!(
                "Incorrect bit type: expected '{}' but got '{}'",
                stringify!(B),
                bit.get_type().name()?
            )
        } else {
            format!(
                "Invalid bit index: '{specifier}' of type '{}'",
                specifier.get_type().name()?
            )
        };
        return Err(CircuitError::new_err(err_message));
    }
}

fn bit_argument_conversion_scalar<B, R>(
    specifier: &Bound<PyAny>,
    bit_sequence: &[B],
    bit_set: &BitLocator<B, R>,
) -> PyResult<B>
where
    B: Debug + Clone + Hash + Eq + for<'py> FromPyObject<'py>,
    R: Register + Debug + Clone + Hash + for<'py> FromPyObject<'py>,
{
    if let Ok(bit) = specifier.extract() {
        if bit_set.contains_key(&bit) {
            return Ok(bit);
        }
        Err(CircuitError::new_err(format!(
            "Bit '{specifier}' is not in the circuit."
        )))
    } else if let Ok(index) = specifier.extract::<isize>() {
        if let Some(bit) = PySequenceIndex::convert_idx(index, bit_sequence.len())
            .map(|index| bit_sequence.get(index).cloned())
            .map_err(|_| {
                CircuitError::new_err(format!(
                    "Index {specifier} out of range for size {}.",
                    bit_sequence.len()
                ))
            })?
        {
            return Ok(bit);
        } else {
            return Err(CircuitError::new_err(format!(
                "Index {specifier} out of range for size {}.",
                bit_sequence.len()
            )));
        }
    } else {
        let err_message = if let Ok(bit) = specifier.downcast::<PyBit>() {
            format!(
                "Incorrect bit type: expected '{}' but got '{}'",
                stringify!(B),
                bit.get_type().name()?
            )
        } else {
            format!(
                "Invalid bit index: '{specifier}' of type '{}'",
                specifier.get_type().name()?
            )
        };
        return Err(CircuitError::new_err(err_message));
    }
}<|MERGE_RESOLUTION|>--- conflicted
+++ resolved
@@ -10,11 +10,6 @@
 // copyright notice, and modified files need to carry a notice indicating
 // that they have been altered from the originals.
 
-<<<<<<< HEAD
-use crate::bit_data::BitData;
-use crate::circuit_instruction::{
-    CircuitInstruction, ExtraInstructionAttributes, OperationFromPython,
-=======
 use std::fmt::Debug;
 use std::hash::Hash;
 #[cfg(feature = "cache_pygates")]
@@ -23,7 +18,6 @@
 use crate::bit::{
     BitLocations, ClassicalRegister, PyBit, QuantumRegister, Register, ShareableClbit,
     ShareableQubit,
->>>>>>> 00c47566
 };
 use crate::bit_locator::BitLocator;
 use crate::circuit_instruction::{CircuitInstruction, OperationFromPython};
@@ -503,47 +497,27 @@
         if deepcopy {
             let memo = PyDict::new(py);
             for inst in &self.data {
-<<<<<<< HEAD
                 res.data.push(PackedInstruction::new(
                     inst.op().py_deepcopy(py, Some(&memo))?,
-                    inst.qubits(),
-                    inst.clbits(),
-                    inst.params_raw().cloned().map(|params| params.into()),
-                    inst.extra_attrs().clone(),
+                    inst.qubits,
+                    inst.clbits,
+                    inst.params_raw().clone(),
+                    inst.label.clone(),
+                    #[cfg(feature = "cache_pygates")]
+                    OnceLock::new(),
                 ));
             }
         } else if copy_instructions {
             for inst in &self.data {
                 res.data.push(PackedInstruction::new(
                     inst.op().py_copy(py)?,
-                    inst.qubits(),
-                    inst.clbits(),
-                    inst.params_raw().cloned().map(|params| params.into()),
-                    inst.extra_attrs().clone(),
+                    inst.qubits,
+                    inst.clbits,
+                    inst.params_raw().clone(),
+                    inst.label.clone(),
+                    #[cfg(feature = "cache_pygates")]
+                    OnceLock::new(),
                 ));
-=======
-                res.data.push(PackedInstruction {
-                    op: inst.op.py_deepcopy(py, Some(&memo))?,
-                    qubits: inst.qubits,
-                    clbits: inst.clbits,
-                    params: inst.params.clone(),
-                    label: inst.label.clone(),
-                    #[cfg(feature = "cache_pygates")]
-                    py_op: OnceLock::new(),
-                });
-            }
-        } else if copy_instructions {
-            for inst in &self.data {
-                res.data.push(PackedInstruction {
-                    op: inst.op.py_copy(py)?,
-                    qubits: inst.qubits,
-                    clbits: inst.clbits,
-                    params: inst.params.clone(),
-                    label: inst.label.clone(),
-                    #[cfg(feature = "cache_pygates")]
-                    py_op: OnceLock::new(),
-                });
->>>>>>> 00c47566
             }
         } else {
             res.data.extend(self.data.iter().cloned());
@@ -592,19 +566,11 @@
         let qubits = PySet::empty(py)?;
         let clbits = PySet::empty(py)?;
         for inst in self.data.iter() {
-<<<<<<< HEAD
-            for b in self.qargs_interner.get(inst.qubits()) {
-                qubits.add(self.qubits.get(*b).unwrap().clone_ref(py))?;
-            }
-            for b in self.cargs_interner.get(inst.clbits()) {
-                clbits.add(self.clbits.get(*b).unwrap().clone_ref(py))?;
-=======
             for b in self.qargs_interner.get(inst.qubits) {
                 qubits.add(self.qubits.get(*b).unwrap())?;
             }
             for b in self.cargs_interner.get(inst.clbits) {
                 clbits.add(self.clbits.get(*b).unwrap())?;
->>>>>>> 00c47566
             }
         }
 
@@ -653,25 +619,14 @@
     #[pyo3(signature = (func))]
     pub fn map_nonstandard_ops(&mut self, py: Python<'_>, func: &Bound<PyAny>) -> PyResult<()> {
         for inst in self.data.iter_mut() {
-<<<<<<< HEAD
-            if inst.op().try_standard_gate().is_some() && inst.extra_attrs().condition().is_none() {
-=======
-            if inst.op.try_standard_gate().is_some() {
->>>>>>> 00c47566
+            if inst.op().try_standard_gate().is_some() {
                 continue;
             }
             let py_op = func.call1((inst.unpack_py_op(py)?,))?;
             let result = py_op.extract::<OperationFromPython>()?;
-<<<<<<< HEAD
             *inst.op_mut() = result.operation;
-            *inst.params_mut_raw() =
-                (!result.params.is_empty()).then_some(result.params.clone().into());
-            *inst.extra_attrs_mut() = result.extra_attrs;
-=======
-            inst.op = result.operation;
-            inst.params = (!result.params.is_empty()).then(|| Box::new(result.params));
+            *inst.params_mut_raw() = (!result.params.is_empty()).then(|| Box::new(result.params));
             inst.label = result.label;
->>>>>>> 00c47566
             #[cfg(feature = "cache_pygates")]
             {
                 *inst.py_op_mut() = py_op.unbind().into();
@@ -803,11 +758,7 @@
                     .unwrap()
                     .unbind(),
                 params: inst.params_view().iter().cloned().collect(),
-<<<<<<< HEAD
-                extra_attrs: inst.extra_attrs().clone(),
-=======
                 label: inst.label.clone(),
->>>>>>> 00c47566
                 #[cfg(feature = "cache_pygates")]
                 py_op: inst.py_op().clone(),
             }
@@ -973,25 +924,15 @@
                 let new_index = self.data.len();
                 let qubits_id = self.qargs_interner.insert_owned(qubits);
                 let clbits_id = self.cargs_interner.insert_owned(clbits);
-<<<<<<< HEAD
                 self.data.push(PackedInstruction::new(
                     inst.op().clone(),
                     qubits_id,
                     clbits_id,
-                    inst.params_raw().cloned().map(|params| params.into()),
-                    inst.extra_attrs().clone(),
+                    inst.params_raw().clone(),
+                    inst.label.clone(),
+                    #[cfg(feature = "cache_pygates")]
+                    inst.py_op().clone(),
                 ));
-=======
-                self.data.push(PackedInstruction {
-                    op: inst.op.clone(),
-                    qubits: qubits_id,
-                    clbits: clbits_id,
-                    params: inst.params.clone(),
-                    label: inst.label.clone(),
-                    #[cfg(feature = "cache_pygates")]
-                    py_op: inst.py_op.clone(),
-                });
->>>>>>> 00c47566
                 self.track_instruction_parameters(py, new_index)?;
             }
             return Ok(());
@@ -1308,15 +1249,10 @@
                 qubits,
                 clbits,
                 params,
-<<<<<<< HEAD
-                ExtraInstructionAttributes::default(),
+                None,
+                #[cfg(feature = "cache_pygates")]
+                OnceLock::new(),
             ));
-=======
-                label: None,
-                #[cfg(feature = "cache_pygates")]
-                py_op: OnceLock::new(),
-            });
->>>>>>> 00c47566
             res.track_instruction_parameters(py, res.data.len() - 1)?;
         }
         Ok(res)
@@ -1437,15 +1373,10 @@
                 qubits,
                 no_clbit_index,
                 params,
-<<<<<<< HEAD
-                ExtraInstructionAttributes::default(),
+                None,
+                #[cfg(feature = "cache_pygates")]
+                OnceLock::new(),
             ));
-=======
-                label: None,
-                #[cfg(feature = "cache_pygates")]
-                py_op: OnceLock::new(),
-            });
->>>>>>> 00c47566
             res.track_instruction_parameters(py, res.data.len() - 1)?;
         }
         Ok(res)
@@ -1506,14 +1437,10 @@
             qubits,
             no_clbit_index,
             params,
-<<<<<<< HEAD
-            ExtraInstructionAttributes::default(),
+            None,
+            #[cfg(feature = "cache_pygates")]
+            OnceLock::new(),
         ));
-=======
-            label: None,
-            #[cfg(feature = "cache_pygates")]
-            py_op: OnceLock::new(),
-        });
         Ok(())
     }
 
@@ -1528,16 +1455,15 @@
         let params = (!params.is_empty()).then(|| Box::new(params.iter().cloned().collect()));
         let qubits = self.qargs_interner.insert(qargs);
         let clbits = self.cargs_interner.insert(cargs);
-        self.data.push(PackedInstruction {
-            op: operation,
+        self.data.push(PackedInstruction::new(
+            operation,
             qubits,
             clbits,
             params,
-            label: None,
+            None,
             #[cfg(feature = "cache_pygates")]
-            py_op: OnceLock::new(),
-        });
->>>>>>> 00c47566
+            OnceLock::new(),
+        ));
         Ok(())
     }
 
@@ -1619,21 +1545,6 @@
     }
 
     fn pack(&mut self, py: Python, inst: &CircuitInstruction) -> PyResult<PackedInstruction> {
-<<<<<<< HEAD
-        let qubits = self
-            .qargs_interner
-            .insert_owned(self.qubits().map_bits(inst.qubits.bind(py))?.collect());
-        let clbits = self
-            .cargs_interner
-            .insert_owned(self.clbits().map_bits(inst.clbits.bind(py))?.collect());
-        Ok(PackedInstruction::new(
-            inst.operation.clone(),
-            qubits,
-            clbits,
-            (!inst.params.is_empty()).then(|| Box::new(inst.params.clone())),
-            inst.extra_attrs.clone(),
-        ))
-=======
         let qubits = self.qargs_interner.insert_owned(
             self.qubits
                 .map_objects(inst.qubits.extract::<Vec<ShareableQubit>>(py)?.into_iter())?
@@ -1644,16 +1555,15 @@
                 .map_objects(inst.clbits.extract::<Vec<ShareableClbit>>(py)?.into_iter())?
                 .collect(),
         );
-        Ok(PackedInstruction {
-            op: inst.operation.clone(),
+        Ok(PackedInstruction::new(
+            inst.operation.clone(),
             qubits,
             clbits,
-            params: (!inst.params.is_empty()).then(|| Box::new(inst.params.clone())),
-            label: inst.label.clone(),
+            (!inst.params.is_empty()).then(|| Box::new(inst.params.clone())),
+            inst.label.clone(),
             #[cfg(feature = "cache_pygates")]
-            py_op: inst.py_op.clone(),
-        })
->>>>>>> 00c47566
+            inst.py_op.clone(),
+        ))
     }
 
     /// Returns an iterator over all the instructions present in the circuit.
@@ -1931,21 +1841,15 @@
                             };
                             op.getattr(params_attr)?.set_item(parameter, new_param)?;
                             let mut new_op = op.extract::<OperationFromPython>()?;
-<<<<<<< HEAD
                             *previous.op_mut() = new_op.operation;
                             previous
                                 .params_view_mut()
                                 .swap_with_slice(&mut new_op.params);
-                            *previous.extra_attrs_mut() = new_op.extra_attrs;
-=======
-                            previous.op = new_op.operation;
-                            previous.params_mut().swap_with_slice(&mut new_op.params);
                             previous.label = new_op.label;
                             #[cfg(feature = "cache_pygates")]
                             {
-                                previous.py_op = op.unbind().into();
+                                *previous.py_op_mut() = op.unbind().into();
                             }
->>>>>>> 00c47566
                             for uuid in uuids.iter() {
                                 self.param_table.add_use(*uuid, usage)?
                             }
