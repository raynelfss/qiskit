--- conflicted
+++ resolved
@@ -645,7 +645,7 @@
     /// Checks whether the circuit has an instance of :class:`.ControlFlowOp`
     /// present amongst its operations.
     pub fn has_control_flow_op(&self) -> bool {
-        self.data.iter().any(|inst| inst.op.control_flow())
+        self.data.iter().any(|inst| inst.op().control_flow())
     }
 
     /// Replaces the bits of this container with the given ``qubits``
@@ -1379,21 +1379,9 @@
 
         for (operation, params, qargs) in instruction_iter {
             let qubits = res.qargs_interner.insert(&qargs);
-<<<<<<< HEAD
-            let params = (!params.is_empty()).then_some(params.into());
-            res.data.push(PackedInstruction::new(
-                operation.into(),
-                qubits,
-                no_clbit_index,
-                params,
-                None,
-                #[cfg(feature = "cache_pygates")]
-                OnceLock::new(),
-=======
             let params = (!params.is_empty()).then(|| Box::new(params));
             res.data.push(PackedInstruction::from_standard_gate(
                 operation, params, qubits,
->>>>>>> 2ce6863a
             ));
             res.track_instruction_parameters(py, res.data.len() - 1)?;
         }
@@ -1449,19 +1437,8 @@
     ) {
         let params = (!params.is_empty()).then(|| Box::new(params.iter().cloned().collect()));
         let qubits = self.qargs_interner.insert(qargs);
-<<<<<<< HEAD
-        self.data.push(PackedInstruction::new(
-            operation.into(),
-            qubits,
-            no_clbit_index,
-            params,
-            None,
-            #[cfg(feature = "cache_pygates")]
-            OnceLock::new(),
-=======
         self.data.push(PackedInstruction::from_standard_gate(
             operation, params, qubits,
->>>>>>> 2ce6863a
         ));
     }
 
