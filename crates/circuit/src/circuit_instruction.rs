--- conflicted
+++ resolved
@@ -26,14 +26,10 @@
     SINGLETON_CONTROLLED_GATE, SINGLETON_GATE, WARNINGS_WARN,
 };
 use crate::interner::Index;
-<<<<<<< HEAD
-use crate::operations::{OperationType, Param, PyGate, PyInstruction, PyOperation, StandardGate};
-use crate::{Clbit, Qubit};
-=======
 use crate::operations::{
     Operation, OperationType, Param, PyGate, PyInstruction, PyOperation, StandardGate,
 };
->>>>>>> 1191fcbc
+use crate::{Clbit, Qubit};
 
 /// These are extra mutable attributes for a circuit instruction's state. In general we don't
 /// typically deal with this in rust space and the majority of the time they're not used in Python
@@ -65,54 +61,6 @@
     /// future, and hiding the cache within a `RefCell` lets us keep the cache transparently in our
     /// interfaces, without needing various functions to unnecessarily take `&mut` references.
     pub py_op: RefCell<Option<PyObject>>,
-}
-
-impl PackedInstruction {
-    /// Build a reference to the Python-space operation object (the `Gate`, etc) packed into this
-    /// instruction.  This may construct the reference if the `PackedInstruction` is a standard
-    /// gate with no already stored operation.
-    ///
-    /// A standard-gate operation object returned by this function is disconnected from the
-    /// containing circuit; updates to its label, duration, unit and condition will not be
-    /// propagated back.
-    pub fn unpack_py_op(&self, py: Python) -> PyResult<Py<PyAny>> {
-        #[cfg(feature = "cache_pygates")]
-        {
-            if let Some(cached_op) = self.py_op.borrow().as_ref() {
-                return Ok(cached_op.clone_ref(py));
-            }
-        }
-        let (label, duration, unit, condition) = match self.extra_attrs.as_deref() {
-            Some(ExtraInstructionAttributes {
-                label,
-                duration,
-                unit,
-                condition,
-            }) => (
-                label.as_deref(),
-                duration.as_ref(),
-                unit.as_deref(),
-                condition.as_ref(),
-            ),
-            None => (None, None, None, None),
-        };
-        let out = operation_type_and_data_to_py(
-            py,
-            &self.op,
-            &self.params,
-            label,
-            duration,
-            unit,
-            condition,
-        )?;
-        #[cfg(feature = "cache_pygates")]
-        {
-            if let Ok(mut cell) = self.py_op.try_borrow_mut() {
-                cell.get_or_insert_with(|| out.clone_ref(py));
-            }
-        }
-        Ok(out)
-    }
 }
 
 impl PackedInstruction {
@@ -159,6 +107,52 @@
         self.params
             .iter()
             .any(|x| matches!(x, Param::ParameterExpression(_)))
+    }
+
+    /// Build a reference to the Python-space operation object (the `Gate`, etc) packed into this
+    /// instruction.  This may construct the reference if the `PackedInstruction` is a standard
+    /// gate with no already stored operation.
+    ///
+    /// A standard-gate operation object returned by this function is disconnected from the
+    /// containing circuit; updates to its label, duration, unit and condition will not be
+    /// propagated back.
+    pub fn unpack_py_op(&self, py: Python) -> PyResult<Py<PyAny>> {
+        #[cfg(feature = "cache_pygates")]
+        {
+            if let Some(cached_op) = self.py_op.borrow().as_ref() {
+                return Ok(cached_op.clone_ref(py));
+            }
+        }
+        let (label, duration, unit, condition) = match self.extra_attrs.as_deref() {
+            Some(ExtraInstructionAttributes {
+                label,
+                duration,
+                unit,
+                condition,
+            }) => (
+                label.as_deref(),
+                duration.as_ref(),
+                unit.as_deref(),
+                condition.as_ref(),
+            ),
+            None => (None, None, None, None),
+        };
+        let out = operation_type_and_data_to_py(
+            py,
+            &self.op,
+            &self.params,
+            label,
+            duration,
+            unit,
+            condition,
+        )?;
+        #[cfg(feature = "cache_pygates")]
+        {
+            if let Ok(mut cell) = self.py_op.try_borrow_mut() {
+                cell.get_or_insert_with(|| out.clone_ref(py));
+            }
+        }
+        Ok(out)
     }
 }
 
