// This code is part of Qiskit.
//
// (C) Copyright IBM 2023
//
// This code is licensed under the Apache License, Version 2.0. You may
// obtain a copy of this license in the LICENSE.txt file in the root directory
// of this source tree or at http://www.apache.org/licenses/LICENSE-2.0.
//
// Any modifications or derivative works of this code must retain this
// copyright notice, and modified files need to carry a notice indicating
// that they have been altered from the originals.

#[cfg(feature = "cache_pygates")]
use std::cell::RefCell;

use pyo3::basic::CompareOp;
use pyo3::exceptions::{PyDeprecationWarning, PyValueError};
use pyo3::prelude::*;
use pyo3::types::{IntoPyDict, PyList, PyTuple, PyType};
use pyo3::{intern, IntoPy, PyObject, PyResult};
use smallvec::{smallvec, SmallVec};

use crate::imports::{
    get_std_gate_class, populate_std_gate_map, GATE, INSTRUCTION, OPERATION,
    SINGLETON_CONTROLLED_GATE, SINGLETON_GATE, WARNINGS_WARN,
};
use crate::interner::Index;
use crate::operations::{OperationType, Param, PyGate, PyInstruction, PyOperation, StandardGate};

/// These are extra mutable attributes for a circuit instruction's state. In general we don't
/// typically deal with this in rust space and the majority of the time they're not used in Python
/// space either. To save memory these are put in a separate struct and are stored inside a
/// `Box` on `CircuitInstruction` and `PackedInstruction`.
#[derive(Debug, Clone)]
pub struct ExtraInstructionAttributes {
    pub label: Option<String>,
    pub duration: Option<PyObject>,
    pub unit: Option<String>,
    pub condition: Option<PyObject>,
}

/// Private type used to store instructions with interned arg lists.
#[derive(Clone, Debug)]
pub(crate) struct PackedInstruction {
    /// The Python-side operation instance.
    pub op: OperationType,
    /// The index under which the interner has stored `qubits`.
    pub qubits_id: Index,
    /// The index under which the interner has stored `clbits`.
    pub clbits_id: Index,
    pub params: SmallVec<[Param; 3]>,
    pub extra_attrs: Option<Box<ExtraInstructionAttributes>>,

    #[cfg(feature = "cache_pygates")]
    /// This is hidden in a `RefCell` because, while that has additional memory-usage implications
    /// while we're still building with the feature enabled, we intend to remove the feature in the
    /// future, and hiding the cache within a `RefCell` lets us keep the cache transparently in our
    /// interfaces, without needing various functions to unnecessarily take `&mut` references.
    pub py_op: RefCell<Option<PyObject>>,
}

impl PackedInstruction {
    /// Build a reference to the Python-space operation object (the `Gate`, etc) packed into this
    /// instruction.  This may construct the reference if the `PackedInstruction` is a standard
    /// gate with no already stored operation.
    ///
    /// A standard-gate operation object returned by this function is disconnected from the
    /// containing circuit; updates to its label, duration, unit and condition will not be
    /// propagated back.
    pub fn unpack_py_op(&self, py: Python) -> PyResult<Py<PyAny>> {
        #[cfg(feature = "cache_pygates")]
        {
            if let Some(cached_op) = self.py_op.borrow().as_ref() {
                return Ok(cached_op.clone_ref(py));
            }
        }
        let (label, duration, unit, condition) = match self.extra_attrs.as_deref() {
            Some(ExtraInstructionAttributes {
                label,
                duration,
                unit,
                condition,
            }) => (
                label.as_deref(),
                duration.as_ref(),
                unit.as_deref(),
                condition.as_ref(),
            ),
            None => (None, None, None, None),
        };
        let out = operation_type_and_data_to_py(
            py,
            &self.op,
            &self.params,
            label,
            duration,
            unit,
            condition,
        )?;
        #[cfg(feature = "cache_pygates")]
        {
            if let Ok(mut cell) = self.py_op.try_borrow_mut() {
                cell.get_or_insert_with(|| out.clone_ref(py));
            }
        }
        Ok(out)
    }
}

/// A single instruction in a :class:`.QuantumCircuit`, comprised of the :attr:`operation` and
/// various operands.
///
/// .. note::
///
///     There is some possible confusion in the names of this class, :class:`~.circuit.Instruction`,
///     and :class:`~.circuit.Operation`, and this class's attribute :attr:`operation`.  Our
///     preferred terminology is by analogy to assembly languages, where an "instruction" is made up
///     of an "operation" and its "operands".
///
///     Historically, :class:`~.circuit.Instruction` came first, and originally contained the qubits
///     it operated on and any parameters, so it was a true "instruction".  Over time,
///     :class:`.QuantumCircuit` became responsible for tracking qubits and clbits, and the class
///     became better described as an "operation".  Changing the name of such a core object would be
///     a very unpleasant API break for users, and so we have stuck with it.
///
///     This class was created to provide a formal "instruction" context object in
///     :class:`.QuantumCircuit.data`, which had long been made of ad-hoc tuples.  With this, and
///     the advent of the :class:`~.circuit.Operation` interface for adding more complex objects to
///     circuits, we took the opportunity to correct the historical naming.  For the time being,
///     this leads to an awkward case where :attr:`.CircuitInstruction.operation` is often an
///     :class:`~.circuit.Instruction` instance (:class:`~.circuit.Instruction` implements the
///     :class:`.Operation` interface), but as the :class:`.Operation` interface gains more use,
///     this confusion will hopefully abate.
///
/// .. warning::
///
///     This is a lightweight internal class and there is minimal error checking; you must respect
///     the type hints when using it.  It is the user's responsibility to ensure that direct
///     mutations of the object do not invalidate the types, nor the restrictions placed on it by
///     its context.  Typically this will mean, for example, that :attr:`qubits` must be a sequence
///     of distinct items, with no duplicates.
#[pyclass(freelist = 20, sequence, module = "qiskit._accelerate.circuit")]
#[derive(Clone, Debug)]
pub struct CircuitInstruction {
    pub operation: OperationType,
    /// A sequence of the qubits that the operation is applied to.
    #[pyo3(get)]
    pub qubits: Py<PyTuple>,
    /// A sequence of the classical bits that this operation reads from or writes to.
    #[pyo3(get)]
    pub clbits: Py<PyTuple>,
    pub params: SmallVec<[Param; 3]>,
    pub extra_attrs: Option<Box<ExtraInstructionAttributes>>,
    #[cfg(feature = "cache_pygates")]
    pub py_op: Option<PyObject>,
}

/// This enum is for backwards compatibility if a user was doing something from
/// Python like CircuitInstruction(SXGate(), [qr[0]], []) by passing a python
/// gate object directly to a CircuitInstruction. In this case we need to
/// create a rust side object from the pyobject in CircuitInstruction.new()
/// With the `Object` variant which will convert the python object to a rust
/// `OperationType`
#[derive(FromPyObject, Debug)]
pub enum OperationInput {
    Standard(StandardGate),
    Gate(PyGate),
    Instruction(PyInstruction),
    Operation(PyOperation),
    Object(PyObject),
}

impl CircuitInstruction {
    pub fn new<T1, T2, U1, U2>(
        py: Python,
        operation: OperationType,
        qubits: impl IntoIterator<Item = T1, IntoIter = U1>,
        clbits: impl IntoIterator<Item = T2, IntoIter = U2>,
        params: SmallVec<[Param; 3]>,
        extra_attrs: Option<Box<ExtraInstructionAttributes>>,
    ) -> Self
    where
        T1: ToPyObject,
        T2: ToPyObject,
        U1: ExactSizeIterator<Item = T1>,
        U2: ExactSizeIterator<Item = T2>,
    {
        CircuitInstruction {
            operation,
            qubits: PyTuple::new_bound(py, qubits).unbind(),
            clbits: PyTuple::new_bound(py, clbits).unbind(),
            params,
            extra_attrs,
            #[cfg(feature = "cache_pygates")]
            py_op: None,
        }
    }
}

impl From<OperationType> for OperationInput {
    fn from(value: OperationType) -> Self {
        match value {
            OperationType::Standard(op) => Self::Standard(op),
            OperationType::Gate(gate) => Self::Gate(gate),
            OperationType::Instruction(inst) => Self::Instruction(inst),
            OperationType::Operation(op) => Self::Operation(op),
        }
    }
}

#[pymethods]
impl CircuitInstruction {
    #[allow(clippy::too_many_arguments)]
    #[new]
    #[pyo3(signature = (operation, qubits=None, clbits=None, params=smallvec![], label=None, duration=None, unit=None, condition=None))]
    pub fn py_new(
        py: Python<'_>,
        operation: OperationInput,
        qubits: Option<&Bound<PyAny>>,
        clbits: Option<&Bound<PyAny>>,
        params: SmallVec<[Param; 3]>,
        label: Option<String>,
        duration: Option<PyObject>,
        unit: Option<String>,
        condition: Option<PyObject>,
    ) -> PyResult<Self> {
        fn as_tuple(py: Python<'_>, seq: Option<&Bound<PyAny>>) -> PyResult<Py<PyTuple>> {
            match seq {
                None => Ok(PyTuple::empty_bound(py).unbind()),
                Some(seq) => {
                    if seq.is_instance_of::<PyTuple>() {
                        Ok(seq.downcast_exact::<PyTuple>()?.into_py(py))
                    } else if seq.is_instance_of::<PyList>() {
                        let seq = seq.downcast_exact::<PyList>()?;
                        Ok(seq.to_tuple().unbind())
                    } else {
                        // New tuple from iterable.
                        Ok(PyTuple::new_bound(
                            py,
                            seq.iter()?
                                .map(|o| Ok(o?.unbind()))
                                .collect::<PyResult<Vec<PyObject>>>()?,
                        )
                        .unbind())
                    }
                }
            }
        }

        let extra_attrs =
            if label.is_some() || duration.is_some() || unit.is_some() || condition.is_some() {
                Some(Box::new(ExtraInstructionAttributes {
                    label,
                    duration,
                    unit,
                    condition,
                }))
            } else {
                None
            };

        match operation {
            OperationInput::Standard(operation) => {
                let operation = OperationType::Standard(operation);
                Ok(CircuitInstruction {
                    operation,
                    qubits: as_tuple(py, qubits)?,
                    clbits: as_tuple(py, clbits)?,
                    params,
                    extra_attrs,
                    #[cfg(feature = "cache_pygates")]
                    py_op: None,
                })
            }
            OperationInput::Gate(operation) => {
                let operation = OperationType::Gate(operation);
                Ok(CircuitInstruction {
                    operation,
                    qubits: as_tuple(py, qubits)?,
                    clbits: as_tuple(py, clbits)?,
                    params,
                    extra_attrs,
                    #[cfg(feature = "cache_pygates")]
                    py_op: None,
                })
            }
            OperationInput::Instruction(operation) => {
                let operation = OperationType::Instruction(operation);
                Ok(CircuitInstruction {
                    operation,
                    qubits: as_tuple(py, qubits)?,
                    clbits: as_tuple(py, clbits)?,
                    params,
                    extra_attrs,
                    #[cfg(feature = "cache_pygates")]
                    py_op: None,
                })
            }
            OperationInput::Operation(operation) => {
                let operation = OperationType::Operation(operation);
                Ok(CircuitInstruction {
                    operation,
                    qubits: as_tuple(py, qubits)?,
                    clbits: as_tuple(py, clbits)?,
                    params,
                    extra_attrs,
                    #[cfg(feature = "cache_pygates")]
                    py_op: None,
                })
            }
            OperationInput::Object(old_op) => {
                let op = convert_py_to_operation_type(py, old_op.clone_ref(py))?;
                let extra_attrs = if op.label.is_some()
                    || op.duration.is_some()
                    || op.unit.is_some()
                    || op.condition.is_some()
                {
                    Some(Box::new(ExtraInstructionAttributes {
                        label: op.label,
                        duration: op.duration,
                        unit: op.unit,
                        condition: op.condition,
                    }))
                } else {
                    None
                };

                match op.operation {
                    OperationType::Standard(operation) => {
                        let operation = OperationType::Standard(operation);
                        Ok(CircuitInstruction {
                            operation,
                            qubits: as_tuple(py, qubits)?,
                            clbits: as_tuple(py, clbits)?,
                            params: op.params,
                            extra_attrs,
                            #[cfg(feature = "cache_pygates")]
                            py_op: Some(old_op.clone_ref(py)),
                        })
                    }
                    OperationType::Gate(operation) => {
                        let operation = OperationType::Gate(operation);
                        Ok(CircuitInstruction {
                            operation,
                            qubits: as_tuple(py, qubits)?,
                            clbits: as_tuple(py, clbits)?,
                            params: op.params,
                            extra_attrs,
                            #[cfg(feature = "cache_pygates")]
                            py_op: Some(old_op.clone_ref(py)),
                        })
                    }
                    OperationType::Instruction(operation) => {
                        let operation = OperationType::Instruction(operation);
                        Ok(CircuitInstruction {
                            operation,
                            qubits: as_tuple(py, qubits)?,
                            clbits: as_tuple(py, clbits)?,
                            params: op.params,
                            extra_attrs,
                            #[cfg(feature = "cache_pygates")]
                            py_op: Some(old_op.clone_ref(py)),
                        })
                    }
                    OperationType::Operation(operation) => {
                        let operation = OperationType::Operation(operation);
                        Ok(CircuitInstruction {
                            operation,
                            qubits: as_tuple(py, qubits)?,
                            clbits: as_tuple(py, clbits)?,
                            params: op.params,
                            extra_attrs,
                            #[cfg(feature = "cache_pygates")]
                            py_op: Some(old_op.clone_ref(py)),
                        })
                    }
                }
            }
        }
    }

    /// Returns a shallow copy.
    ///
    /// Returns:
    ///     CircuitInstruction: The shallow copy.
    pub fn copy(&self) -> Self {
        self.clone()
    }

    /// The logical operation that this instruction represents an execution of.
    #[cfg(not(feature = "cache_pygates"))]
    #[getter]
    pub fn operation(&self, py: Python) -> PyResult<PyObject> {
        operation_type_to_py(py, self)
    }

    #[cfg(feature = "cache_pygates")]
    #[getter]
    pub fn operation(&mut self, py: Python) -> PyResult<PyObject> {
        Ok(match &self.py_op {
            Some(op) => op.clone_ref(py),
            None => {
                let op = operation_type_to_py(py, self)?;
                self.py_op = Some(op.clone_ref(py));
                op
            }
        })
    }

    /// Creates a shallow copy with the given fields replaced.
    ///
    /// Returns:
    ///     CircuitInstruction: A new instance with the given fields replaced.
    #[allow(clippy::too_many_arguments)]
    pub fn replace(
        &self,
        py: Python<'_>,
        operation: Option<OperationInput>,
        qubits: Option<&Bound<PyAny>>,
        clbits: Option<&Bound<PyAny>>,
        params: Option<SmallVec<[Param; 3]>>,
        label: Option<String>,
        duration: Option<PyObject>,
        unit: Option<String>,
        condition: Option<PyObject>,
    ) -> PyResult<Self> {
        let operation = operation.unwrap_or_else(|| self.operation.clone().into());

        let params = match params {
            Some(params) => params,
            None => self.params.clone(),
        };

        let label = match label {
            Some(label) => Some(label),
            None => match &self.extra_attrs {
                Some(extra_attrs) => extra_attrs.label.clone(),
                None => None,
            },
        };
        let duration = match duration {
            Some(duration) => Some(duration),
            None => match &self.extra_attrs {
                Some(extra_attrs) => extra_attrs.duration.clone(),
                None => None,
            },
        };

        let unit: Option<String> = match unit {
            Some(unit) => Some(unit),
            None => match &self.extra_attrs {
                Some(extra_attrs) => extra_attrs.unit.clone(),
                None => None,
            },
        };

        let condition: Option<PyObject> = match condition {
            Some(condition) => Some(condition),
            None => match &self.extra_attrs {
                Some(extra_attrs) => extra_attrs.condition.clone(),
                None => None,
            },
        };

        CircuitInstruction::py_new(
            py,
            operation,
            Some(qubits.unwrap_or_else(|| self.qubits.bind(py))),
            Some(clbits.unwrap_or_else(|| self.clbits.bind(py))),
            params,
            label,
            duration,
            unit,
            condition,
        )
    }

    fn __getstate__(&self, py: Python<'_>) -> PyResult<PyObject> {
        Ok((
            operation_type_to_py(py, self)?,
            self.qubits.bind(py),
            self.clbits.bind(py),
        )
            .into_py(py))
    }

    fn __setstate__(&mut self, py: Python<'_>, state: &Bound<PyTuple>) -> PyResult<()> {
        let op = convert_py_to_operation_type(py, state.get_item(0)?.into())?;
        self.operation = op.operation;
        self.params = op.params;
        self.qubits = state.get_item(1)?.extract()?;
        self.clbits = state.get_item(2)?.extract()?;
        if op.label.is_some()
            || op.duration.is_some()
            || op.unit.is_some()
            || op.condition.is_some()
        {
            self.extra_attrs = Some(Box::new(ExtraInstructionAttributes {
                label: op.label,
                duration: op.duration,
                unit: op.unit,
                condition: op.condition,
            }));
        }
        Ok(())
    }

    pub fn __getnewargs__(&self, py: Python<'_>) -> PyResult<PyObject> {
        Ok((
            operation_type_to_py(py, self)?,
            self.qubits.bind(py),
            self.clbits.bind(py),
        )
            .into_py(py))
    }

    pub fn __repr__(self_: &Bound<Self>, py: Python<'_>) -> PyResult<String> {
        let type_name = self_.get_type().qualname()?;
        let r = self_.try_borrow()?;
        Ok(format!(
            "{}(\
            operation={}\
            , qubits={}\
            , clbits={}\
            )",
            type_name,
            operation_type_to_py(py, &r)?,
            r.qubits.bind(py).repr()?,
            r.clbits.bind(py).repr()?
        ))
    }

    // Legacy tuple-like interface support.
    //
    // For a best attempt at API compatibility during the transition to using this new class, we need
    // the interface to behave exactly like the old 3-tuple `(inst, qargs, cargs)` if it's treated
    // like that via unpacking or similar.  That means that the `parameters` field is completely
    // absent, and the qubits and clbits must be converted to lists.
    #[cfg(not(feature = "cache_pygates"))]
    pub fn _legacy_format<'py>(&self, py: Python<'py>) -> PyResult<Bound<'py, PyTuple>> {
        let op = operation_type_to_py(py, self)?;

        Ok(PyTuple::new_bound(
            py,
            [
                op,
                self.qubits.bind(py).to_list().into(),
                self.clbits.bind(py).to_list().into(),
            ],
        ))
    }

    #[cfg(feature = "cache_pygates")]
    pub fn _legacy_format<'py>(&mut self, py: Python<'py>) -> PyResult<Bound<'py, PyTuple>> {
        let op = match &self.py_op {
            Some(op) => op.clone_ref(py),
            None => {
                let op = operation_type_to_py(py, self)?;
                self.py_op = Some(op.clone_ref(py));
                op
            }
        };
        Ok(PyTuple::new_bound(
            py,
            [
                op,
                self.qubits.bind(py).to_list().into(),
                self.clbits.bind(py).to_list().into(),
            ],
        ))
    }

    #[cfg(not(feature = "cache_pygates"))]
    pub fn __getitem__(&self, py: Python<'_>, key: &Bound<PyAny>) -> PyResult<PyObject> {
        warn_on_legacy_circuit_instruction_iteration(py)?;
        Ok(self._legacy_format(py)?.as_any().get_item(key)?.into_py(py))
    }

    #[cfg(feature = "cache_pygates")]
    pub fn __getitem__(&mut self, py: Python<'_>, key: &Bound<PyAny>) -> PyResult<PyObject> {
        warn_on_legacy_circuit_instruction_iteration(py)?;
        Ok(self._legacy_format(py)?.as_any().get_item(key)?.into_py(py))
    }

    #[cfg(not(feature = "cache_pygates"))]
    pub fn __iter__(&self, py: Python<'_>) -> PyResult<PyObject> {
        warn_on_legacy_circuit_instruction_iteration(py)?;
        Ok(self._legacy_format(py)?.as_any().iter()?.into_py(py))
    }

    #[cfg(feature = "cache_pygates")]
    pub fn __iter__(&mut self, py: Python<'_>) -> PyResult<PyObject> {
        warn_on_legacy_circuit_instruction_iteration(py)?;
        Ok(self._legacy_format(py)?.as_any().iter()?.into_py(py))
    }

    pub fn __len__(&self, py: Python) -> PyResult<usize> {
        warn_on_legacy_circuit_instruction_iteration(py)?;
        Ok(3)
    }

    pub fn __richcmp__(
        self_: &Bound<Self>,
        other: &Bound<PyAny>,
        op: CompareOp,
        py: Python<'_>,
    ) -> PyResult<PyObject> {
        fn eq(
            py: Python<'_>,
            self_: &Bound<CircuitInstruction>,
            other: &Bound<PyAny>,
        ) -> PyResult<Option<bool>> {
            if self_.is(other) {
                return Ok(Some(true));
            }

            let self_ = self_.try_borrow()?;
            if other.is_instance_of::<CircuitInstruction>() {
                let other: PyResult<Bound<CircuitInstruction>> = other.extract();
                return other.map_or(Ok(Some(false)), |v| {
                    let v = v.try_borrow()?;
                    let op_eq = match &self_.operation {
                        OperationType::Standard(op) => {
                            if let OperationType::Standard(other) = &v.operation {
                                if op != other {
                                    false
                                } else {
                                    let other_params = &v.params;
                                    let mut out = true;
                                    for (param_a, param_b) in self_.params.iter().zip(other_params)
                                    {
                                        match param_a {
                                            Param::Float(val_a) => {
                                                if let Param::Float(val_b) = param_b {
                                                    if val_a != val_b {
                                                        out = false;
                                                        break;
                                                    }
                                                } else {
                                                    out = false;
                                                    break;
                                                }
                                            }
                                            Param::ParameterExpression(val_a) => {
                                                if let Param::ParameterExpression(val_b) = param_b {
                                                    if !val_a.bind(py).eq(val_b.bind(py))? {
                                                        out = false;
                                                        break;
                                                    }
                                                } else {
                                                    out = false;
                                                    break;
                                                }
                                            }
                                            Param::Obj(val_a) => {
                                                if let Param::Obj(val_b) = param_b {
                                                    if !val_a.bind(py).eq(val_b.bind(py))? {
                                                        out = false;
                                                        break;
                                                    }
                                                } else {
                                                    out = false;
                                                    break;
                                                }
                                            }
                                        }
                                    }
                                    out
                                }
                            } else {
                                false
                            }
                        }
                        OperationType::Gate(op) => {
                            if let OperationType::Gate(other) = &v.operation {
                                op.gate.bind(py).eq(other.gate.bind(py))?
                            } else {
                                false
                            }
                        }
                        OperationType::Instruction(op) => {
                            if let OperationType::Instruction(other) = &v.operation {
                                op.instruction.bind(py).eq(other.instruction.bind(py))?
                            } else {
                                false
                            }
                        }
                        OperationType::Operation(op) => {
                            if let OperationType::Operation(other) = &v.operation {
                                op.operation.bind(py).eq(other.operation.bind(py))?
                            } else {
                                false
                            }
                        }
                    };

                    Ok(Some(
                        self_.clbits.bind(py).eq(v.clbits.bind(py))?
                            && self_.qubits.bind(py).eq(v.qubits.bind(py))?
                            && op_eq,
                    ))
                });
            }

            if other.is_instance_of::<PyTuple>() {
                #[cfg(feature = "cache_pygates")]
                let mut self_ = self_.clone();
                let legacy_format = self_._legacy_format(py)?;
                return Ok(Some(legacy_format.eq(other)?));
            }

            Ok(None)
        }

        match op {
            CompareOp::Eq => eq(py, self_, other).map(|r| {
                r.map(|b| b.into_py(py))
                    .unwrap_or_else(|| py.NotImplemented())
            }),
            CompareOp::Ne => eq(py, self_, other).map(|r| {
                r.map(|b| (!b).into_py(py))
                    .unwrap_or_else(|| py.NotImplemented())
            }),
            _ => Ok(py.NotImplemented()),
        }
    }
}

/// Take a reference to a `CircuitInstruction` and convert the operation
/// inside that to a python side object.
pub fn operation_type_to_py(py: Python, circuit_inst: &CircuitInstruction) -> PyResult<PyObject> {
    let (label, duration, unit, condition) = match &circuit_inst.extra_attrs {
        None => (None, None, None, None),
        Some(extra_attrs) => (
            extra_attrs.label.as_deref(),
            extra_attrs.duration.as_ref(),
            extra_attrs.unit.as_deref(),
            extra_attrs.condition.as_ref(),
        ),
    };
    operation_type_and_data_to_py(
        py,
        &circuit_inst.operation,
        &circuit_inst.params,
        label,
        duration,
        unit,
        condition,
    )
}

/// Take an OperationType and the other mutable state fields from a
/// rust instruction representation and return a PyObject representing
/// a Python side full-fat Qiskit operation as a PyObject. This is typically
/// used by accessor functions that need to return an operation to Qiskit, such
/// as accesing `CircuitInstruction.operation`.
pub fn operation_type_and_data_to_py(
    py: Python,
    operation: &OperationType,
    params: &[Param],
    label: Option<&str>,
    duration: Option<&PyObject>,
    unit: Option<&str>,
    condition: Option<&PyObject>,
) -> PyResult<PyObject> {
    match &operation {
        OperationType::Standard(op) => {
            let gate_class: &PyObject = &get_std_gate_class(py, *op)?;

            let args = if params.is_empty() {
                PyTuple::empty_bound(py)
            } else {
                PyTuple::new_bound(py, params)
            };
            let kwargs = [
                ("label", label.to_object(py)),
                ("unit", unit.to_object(py)),
                ("duration", duration.to_object(py)),
            ]
            .into_py_dict_bound(py);
            let mut out = gate_class.call_bound(py, args, Some(&kwargs))?;
            if condition.is_some() {
                out = out.call_method0(py, "to_mutable")?;
                out.setattr(py, "condition", condition.to_object(py))?;
            }
            Ok(out)
        }
        OperationType::Gate(gate) => Ok(gate.gate.clone_ref(py)),
        OperationType::Instruction(inst) => Ok(inst.instruction.clone_ref(py)),
        OperationType::Operation(op) => Ok(op.operation.clone_ref(py)),
    }
}

/// A container struct that contains the output from the Python object to
/// conversion to construct a CircuitInstruction object
<<<<<<< HEAD
#[derive(Debug)]
=======
#[derive(Debug, Clone)]
>>>>>>> 5db984ae
pub struct OperationTypeConstruct {
    pub operation: OperationType,
    pub params: SmallVec<[Param; 3]>,
    pub label: Option<String>,
    pub duration: Option<PyObject>,
    pub unit: Option<String>,
    pub condition: Option<PyObject>,
}

/// Convert an inbound Python object for a Qiskit operation and build a rust
/// representation of that operation. This will map it to appropriate variant
/// of operation type based on class
pub fn convert_py_to_operation_type(
    py: Python,
    py_op: PyObject,
) -> PyResult<OperationTypeConstruct> {
    let attr = intern!(py, "_standard_gate");
    let py_op_bound = py_op.clone_ref(py).into_bound(py);
    // Get PyType from either base_class if it exists, or if not use the
    // class/type info from the pyobject
    let binding = py_op_bound.getattr(intern!(py, "base_class")).ok();
    let op_obj = py_op_bound.get_type();
    let raw_op_type: Py<PyType> = match binding {
        Some(base_class) => base_class.downcast()?.clone().unbind(),
        None => op_obj.unbind(),
    };
    let op_type: Bound<PyType> = raw_op_type.into_bound(py);
    let mut standard: Option<StandardGate> = match op_type.getattr(attr) {
        Ok(stdgate) => stdgate.extract().ok().unwrap_or_default(),
        Err(_) => None,
    };
    // If the input instruction is a standard gate and a singleton instance
    // we should check for mutable state. A mutable instance should be treated
    // as a custom gate not a standard gate because it has custom properties.
    //
    // In the futuer we can revisit this when we've dropped `duration`, `unit`,
    // and `condition` from the api as we should own the label in the
    // `CircuitInstruction`. The other piece here is for controlled gates there
    // is the control state, so for `SingletonControlledGates` we'll still need
    // this check.
    if standard.is_some() {
        let mutable: bool = py_op.getattr(py, intern!(py, "mutable"))?.extract(py)?;
        if mutable
            && (py_op_bound.is_instance(SINGLETON_GATE.get_bound(py))?
                || py_op_bound.is_instance(SINGLETON_CONTROLLED_GATE.get_bound(py))?)
        {
            standard = None;
        }
    }
    if let Some(op) = standard {
        let base_class = op_type.to_object(py);
        populate_std_gate_map(py, op, base_class);
        return Ok(OperationTypeConstruct {
            operation: OperationType::Standard(op),
            params: py_op.getattr(py, intern!(py, "params"))?.extract(py)?,
            label: py_op.getattr(py, intern!(py, "label"))?.extract(py)?,
            duration: py_op.getattr(py, intern!(py, "duration"))?.extract(py)?,
            unit: py_op.getattr(py, intern!(py, "unit"))?.extract(py)?,
            condition: py_op.getattr(py, intern!(py, "condition"))?.extract(py)?,
        });
    }
    if op_type.is_subclass(GATE.get_bound(py))? {
        let params = py_op.getattr(py, intern!(py, "params"))?.extract(py)?;
        let label = py_op.getattr(py, intern!(py, "label"))?.extract(py)?;
        let duration = py_op.getattr(py, intern!(py, "duration"))?.extract(py)?;
        let unit = py_op.getattr(py, intern!(py, "unit"))?.extract(py)?;
        let condition = py_op.getattr(py, intern!(py, "condition"))?.extract(py)?;

        let out_op = PyGate {
            qubits: py_op.getattr(py, intern!(py, "num_qubits"))?.extract(py)?,
            clbits: py_op.getattr(py, intern!(py, "num_clbits"))?.extract(py)?,
            params: py_op
                .getattr(py, intern!(py, "params"))?
                .downcast_bound::<PyList>(py)?
                .len() as u32,
            op_name: py_op.getattr(py, intern!(py, "name"))?.extract(py)?,
            gate: py_op,
        };
        return Ok(OperationTypeConstruct {
            operation: OperationType::Gate(out_op),
            params,
            label,
            duration,
            unit,
            condition,
        });
    }
    if op_type.is_subclass(INSTRUCTION.get_bound(py))? {
        let params = py_op.getattr(py, intern!(py, "params"))?.extract(py)?;
        let label = py_op.getattr(py, intern!(py, "label"))?.extract(py)?;
        let duration = py_op.getattr(py, intern!(py, "duration"))?.extract(py)?;
        let unit = py_op.getattr(py, intern!(py, "unit"))?.extract(py)?;
        let condition = py_op.getattr(py, intern!(py, "condition"))?.extract(py)?;

        let out_op = PyInstruction {
            qubits: py_op.getattr(py, intern!(py, "num_qubits"))?.extract(py)?,
            clbits: py_op.getattr(py, intern!(py, "num_clbits"))?.extract(py)?,
            params: py_op
                .getattr(py, intern!(py, "params"))?
                .downcast_bound::<PyList>(py)?
                .len() as u32,
            op_name: py_op.getattr(py, intern!(py, "name"))?.extract(py)?,
            instruction: py_op,
        };
        return Ok(OperationTypeConstruct {
            operation: OperationType::Instruction(out_op),
            params,
            label,
            duration,
            unit,
            condition,
        });
    }

    if op_type.is_subclass(OPERATION.get_bound(py))? {
        let params = match py_op.getattr(py, intern!(py, "params")) {
            Ok(value) => value.extract(py)?,
            Err(_) => smallvec![],
        };
        let label = None;
        let duration = None;
        let unit = None;
        let condition = None;
        let out_op = PyOperation {
            qubits: py_op.getattr(py, intern!(py, "num_qubits"))?.extract(py)?,
            clbits: py_op.getattr(py, intern!(py, "num_clbits"))?.extract(py)?,
            params: match py_op.getattr(py, intern!(py, "params")) {
                Ok(value) => value.downcast_bound::<PyList>(py)?.len() as u32,
                Err(_) => 0,
            },
            op_name: py_op.getattr(py, intern!(py, "name"))?.extract(py)?,
            operation: py_op,
        };
        return Ok(OperationTypeConstruct {
            operation: OperationType::Operation(out_op),
            params,
            label,
            duration,
            unit,
            condition,
        });
    }
    Err(PyValueError::new_err(format!("Invalid input: {}", py_op)))
}

/// Issue a Python `DeprecationWarning` about using the legacy tuple-like interface to
/// `CircuitInstruction`.
///
/// Beware the `stacklevel` here doesn't work quite the same way as it does in Python as Rust-space
/// calls are completely transparent to Python.
#[inline]
fn warn_on_legacy_circuit_instruction_iteration(py: Python) -> PyResult<()> {
    WARNINGS_WARN
        .get_bound(py)
        .call1((
            intern!(
                py,
                concat!(
                    "Treating CircuitInstruction as an iterable is deprecated legacy behavior",
                    " since Qiskit 1.2, and will be removed in Qiskit 2.0.",
                    " Instead, use the `operation`, `qubits` and `clbits` named attributes."
                )
            ),
            py.get_type_bound::<PyDeprecationWarning>(),
            // Stack level.  Compared to Python-space calls to `warn`, this is unusually low
            // beacuse all our internal call structure is now Rust-space and invisible to Python.
            1,
        ))
        .map(|_| ())
}<|MERGE_RESOLUTION|>--- conflicted
+++ resolved
@@ -793,11 +793,8 @@
 
 /// A container struct that contains the output from the Python object to
 /// conversion to construct a CircuitInstruction object
-<<<<<<< HEAD
-#[derive(Debug)]
-=======
+
 #[derive(Debug, Clone)]
->>>>>>> 5db984ae
 pub struct OperationTypeConstruct {
     pub operation: OperationType,
     pub params: SmallVec<[Param; 3]>,
