// This code is part of Qiskit.
//
// (C) Copyright IBM 2024
//
// This code is licensed under the Apache License, Version 2.0. You may
// obtain a copy of this license in the LICENSE.txt file in the root directory
// of this source tree or at http://www.apache.org/licenses/LICENSE-2.0.
//
// Any modifications or derivative works of this code must retain this
// copyright notice, and modified files need to carry a notice indicating
// that they have been altered from the originals.

use itertools::Itertools;

use pyo3::exceptions::PyTypeError;
use rustworkx_core::petgraph::csr::IndexType;
use rustworkx_core::petgraph::stable_graph::StableDiGraph;
use rustworkx_core::petgraph::visit::IntoEdgeReferences;

use smallvec::SmallVec;
use std::collections::hash_map::DefaultHasher;
use std::hash::{Hash, Hasher};
use std::{error::Error, fmt::Display};

use exceptions::CircuitError;
use hashbrown::{HashMap, HashSet};
use pyo3::types::{PyDict, PyList, PySet, PyString};
use pyo3::{prelude::*, types::IntoPyDict};

use rustworkx_core::petgraph::{
    graph::{EdgeIndex, NodeIndex},
    visit::EdgeRef,
};

use crate::circuit_data::CircuitData;
use crate::circuit_instruction::convert_py_to_operation_type;
use crate::imports::ImportOnceCell;
use crate::operations::Param;
use crate::operations::{Operation, OperationType};

mod exceptions {
    use pyo3::import_exception_bound;
    import_exception_bound! {qiskit.circuit.exceptions, CircuitError}
}
pub static PYDIGRAPH: ImportOnceCell = ImportOnceCell::new("rustworkx", "PyDiGraph");
pub static QUANTUMCIRCUIT: ImportOnceCell =
    ImportOnceCell::new("qiskit.circuit.quantumcircuit", "QuantumCircuit");

// Custom Structs

#[pyclass(sequence, module = "qiskit._accelerate.circuit.equivalence")]
#[derive(Debug, Clone, PartialEq, Eq, PartialOrd, Ord, Hash)]
pub struct Key {
    #[pyo3(get)]
    pub name: String,
    #[pyo3(get)]
    pub num_qubits: u32,
}

#[pymethods]
impl Key {
    #[new]
    #[pyo3(signature = (name, num_qubits))]
    fn new(name: String, num_qubits: u32) -> Self {
        Self { name, num_qubits }
    }

    fn __eq__(&self, other: &Self) -> bool {
        self.eq(other)
    }

    fn __hash__(&self) -> u64 {
        let mut hasher = DefaultHasher::new();
        (self.name.to_string(), self.num_qubits).hash(&mut hasher);
        hasher.finish()
    }

    fn __repr__(slf: PyRef<Self>) -> String {
        slf.to_string()
    }

    fn __getnewargs__(slf: PyRef<Self>) -> (Bound<PyString>, u32) {
        (
            PyString::new_bound(slf.py(), slf.name.as_str()),
            slf.num_qubits,
        )
    }
}

impl Display for Key {
    fn fmt(&self, f: &mut std::fmt::Formatter<'_>) -> std::fmt::Result {
        write!(
            f,
            "Key(name=\'{}\', num_qubits={})",
            self.name, self.num_qubits
        )
    }
}

#[pyclass(sequence, module = "qiskit._accelerate.circuit.equivalence")]
#[derive(Debug, Clone)]
pub struct Equivalence {
    #[pyo3(get)]
    pub params: SmallVec<[Param; 3]>,
    #[pyo3(get)]
    pub circuit: CircuitRep,
}

#[pymethods]
impl Equivalence {
    #[new]
    #[pyo3(signature = (params, circuit))]
    fn new(params: SmallVec<[Param; 3]>, circuit: CircuitRep) -> Self {
        Self { circuit, params }
    }

    fn __repr__(&self) -> String {
        self.to_string()
    }

    fn __eq__(slf: &Bound<Self>, other: &Bound<PyAny>) -> PyResult<bool> {
        let other_params = other.getattr("params")?;
        let other_circuit = other.getattr("circuit")?;
        Ok(other_params.eq(&slf.getattr("params")?)?
            && other_circuit.eq(&slf.getattr("circuit")?)?)
    }

    fn __getnewargs__<'py>(
        slf: &'py Bound<'py, Self>,
    ) -> PyResult<(Bound<'py, PyAny>, Bound<'py, PyAny>)> {
        Ok((slf.getattr("params")?, slf.getattr("circuit")?))
    }
}

impl Display for Equivalence {
    fn fmt(&self, f: &mut std::fmt::Formatter<'_>) -> std::fmt::Result {
        write!(
            f,
            "Equivalence(params=[{}], circuit={:?})",
            self.params
                .iter()
                .map(|param| format!("{:?}", param))
                .format(", "),
            self.circuit
        )
    }
}

#[pyclass(sequence, module = "qiskit._accelerate.circuit.equivalence")]
#[derive(Debug, Clone)]
pub struct NodeData {
    #[pyo3(get)]
    pub key: Key,
    #[pyo3(get)]
    pub equivs: Vec<Equivalence>,
}

#[pymethods]
impl NodeData {
    #[new]
    #[pyo3(signature = (key, equivs))]
    fn new(key: Key, equivs: Vec<Equivalence>) -> Self {
        Self { key, equivs }
    }

    fn __repr__(&self) -> String {
        self.to_string()
    }

    fn __eq__(slf: &Bound<Self>, other: &Bound<PyAny>) -> PyResult<bool> {
        Ok(slf.getattr("key")?.eq(other.getattr("key")?)?
            && slf.getattr("equivs")?.eq(other.getattr("equivs")?)?)
    }

    fn __getnewargs__<'py>(
        slf: &'py Bound<'py, Self>,
    ) -> PyResult<(Bound<'py, PyAny>, Bound<'py, PyAny>)> {
        Ok((slf.getattr("key")?, slf.getattr("equivs")?))
    }
}

impl Display for NodeData {
    fn fmt(&self, f: &mut std::fmt::Formatter<'_>) -> std::fmt::Result {
        write!(
            f,
            "NodeData(key={}, equivs=[{}])",
            self.key,
            self.equivs.iter().format(", ")
        )
    }
}

#[pyclass(sequence, module = "qiskit._accelerate.circuit.equivalence")]
#[derive(Debug, Clone)]
pub struct EdgeData {
    #[pyo3(get)]
    pub index: usize,
    #[pyo3(get)]
    pub num_gates: usize,
    #[pyo3(get)]
    pub rule: Equivalence,
    #[pyo3(get)]
    pub source: Key,
}

#[pymethods]
impl EdgeData {
    #[new]
    #[pyo3(signature = (index, num_gates, rule, source))]
    fn new(index: usize, num_gates: usize, rule: Equivalence, source: Key) -> Self {
        Self {
            index,
            num_gates,
            rule,
            source,
        }
    }

    fn __repr__(&self) -> String {
        self.to_string()
    }

    fn __eq__(slf: &Bound<Self>, other: &Bound<Self>) -> PyResult<bool> {
        let other_borrowed = other.borrow();
        let slf_borrowed = slf.borrow();
        Ok(slf_borrowed.index == other_borrowed.index
            && slf_borrowed.num_gates == other_borrowed.num_gates
            && slf_borrowed.source == other_borrowed.source
            && other.getattr("rule")?.eq(slf.getattr("rule")?)?)
    }

    fn __getnewargs__(slf: PyRef<Self>) -> (usize, usize, Equivalence, Key) {
        (
            slf.index,
            slf.num_gates,
            slf.rule.clone(),
            slf.source.clone(),
        )
    }
}

impl Display for EdgeData {
    fn fmt(&self, f: &mut std::fmt::Formatter<'_>) -> std::fmt::Result {
        write!(
            f,
            "EdgeData(index={}, num_gates={}, rule={}, source={})",
            self.index, self.num_gates, self.rule, self.source
        )
    }
}

/// Enum that helps extract the Operation and Parameters on a Gate.
#[derive(Debug, Clone)]
pub struct GateOper {
    operation: OperationType,
    params: SmallVec<[Param; 3]>,
}

impl<'py> FromPyObject<'py> for GateOper {
    fn extract(ob: &'py PyAny) -> PyResult<Self> {
        let op_struct = convert_py_to_operation_type(ob.py(), ob.into())?;
        Ok(Self {
            operation: op_struct.operation,
            params: op_struct.params,
        })
    }
}

/// Representation of QuantumCircuit which the original circuit object + an
/// instance of `CircuitData`.
#[derive(Debug, Clone)]
pub struct CircuitRep {
    object: PyObject,
    pub num_qubits: usize,
    pub num_clbits: usize,
<<<<<<< HEAD
    data: CircuitData,
=======
    pub data: CircuitData,
>>>>>>> 22210e30
}

impl CircuitRep {
    /// Performs a shallow cloning of the structure by using `clone_ref()`.
    pub fn py_clone(&self, py: Python) -> Self {
        Self {
            object: self.object.clone_ref(py),
            num_qubits: self.num_qubits,
            num_clbits: self.num_clbits,
            data: self.data.clone(),
        }
    }
}

impl FromPyObject<'_> for CircuitRep {
    fn extract_bound(ob: &Bound<'_, PyAny>) -> PyResult<Self> {
        if ob.is_instance(QUANTUMCIRCUIT.get_bound(ob.py()))? {
            let data: Bound<PyAny> = ob.getattr("_data")?;
            let data_downcast: Bound<CircuitData> = data.downcast_into()?;
            let data_extract: CircuitData = data_downcast.extract()?;
            let num_qubits: usize = data_extract.num_qubits();
            let num_clbits: usize = data_extract.num_clbits();
            Ok(Self {
                object: ob.into_py(ob.py()),
                num_qubits,
                num_clbits,
                data: data_extract,
            })
        } else {
            Err(PyTypeError::new_err(
                "Provided object was not an instance of QuantumCircuit",
            ))
        }
    }
}

impl IntoPy<PyObject> for CircuitRep {
    fn into_py(self, _py: Python<'_>) -> PyObject {
        self.object
    }
}

impl ToPyObject for CircuitRep {
    fn to_object(&self, py: Python<'_>) -> PyObject {
        self.object.clone_ref(py)
    }
}

// Custom Types
type GraphType = StableDiGraph<NodeData, EdgeData>;
type KTIType = HashMap<Key, NodeIndex>;

#[pyclass(
    subclass,
    name = "BaseEquivalenceLibrary",
    module = "qiskit._accelerate.circuit.equivalence"
)]
#[derive(Debug, Clone)]
pub struct EquivalenceLibrary {
    pub graph: GraphType,
    key_to_node_index: KTIType,
    rule_id: usize,
    _graph: Option<PyObject>,
}

#[pymethods]
impl EquivalenceLibrary {
    /// Create a new equivalence library.
    ///
    /// Args:
    ///     base (Optional[EquivalenceLibrary]):  Base equivalence library to
    ///         be referenced if an entry is not found in this library.
    #[new]
    #[pyo3(signature= (base=None))]
    fn new(base: Option<&EquivalenceLibrary>) -> Self {
        if let Some(base) = base {
            Self {
                graph: base.graph.clone(),
                key_to_node_index: base.key_to_node_index.clone(),
                rule_id: base.rule_id,
                _graph: None,
            }
        } else {
            Self {
                graph: GraphType::new(),
                key_to_node_index: KTIType::new(),
                rule_id: 0_usize,
                _graph: None,
            }
        }
    }

    /// Add a new equivalence to the library. Future queries for the Gate
    /// will include the given circuit, in addition to all existing equivalences
    /// (including those from base).
    ///
    /// Parameterized Gates (those including `qiskit.circuit.Parameters` in their
    /// `Gate.params`) can be marked equivalent to parameterized circuits,
    /// provided the parameters match.
    ///
    /// Args:
    ///     gate (Gate): A Gate instance.
    ///     equivalent_circuit (QuantumCircuit): A circuit equivalently
    ///         implementing the given Gate.
    #[pyo3(name = "add_equivalence")]
    fn py_add_equivalence(
        &mut self,
        py: Python,
        gate: GateOper,
        equivalent_circuit: CircuitRep,
    ) -> PyResult<()> {
        self.add_equivalence(py, &gate, equivalent_circuit)
    }

    /// Check if a library contains any decompositions for gate.
    ///
    /// Args:
    ///     gate (Gate): A Gate instance.
    ///
    /// Returns:
    ///     Bool: True if gate has a known decomposition in the library.
    ///         False otherwise.
    #[pyo3(name = "has_entry")]
    pub fn py_has_entry(&self, gate: GateOper) -> bool {
        self.has_entry(&gate.operation)
    }

    /// Set the equivalence record for a Gate. Future queries for the Gate
    /// will return only the circuits provided.
    ///
    /// Parameterized Gates (those including `qiskit.circuit.Parameters` in their
    /// `Gate.params`) can be marked equivalent to parameterized circuits,
    /// provided the parameters match.
    ///
    /// Args:
    ///     gate (Gate): A Gate instance.
    ///     entry (List['QuantumCircuit']) : A list of QuantumCircuits, each
    ///         equivalently implementing the given Gate.
    fn set_entry(&mut self, py: Python, gate: GateOper, entry: Vec<CircuitRep>) -> PyResult<()> {
        for equiv in entry.iter() {
            raise_if_shape_mismatch(&gate, equiv)?;
            raise_if_param_mismatch(py, &gate.params, equiv.data.get_params_unsorted(py)?)?;
        }

        let key = Key {
            name: gate.operation.name().to_string(),
            num_qubits: gate.operation.num_qubits(),
        };
        let node_index = self.set_default_node(key);

        if let Some(graph_ind) = self.graph.node_weight_mut(node_index) {
            graph_ind.equivs.clear();
        }

        let edges: Vec<EdgeIndex> = self
            .graph
            .edges_directed(node_index, rustworkx_core::petgraph::Direction::Incoming)
            .map(|x| x.id())
            .collect();
        for edge in edges {
            self.graph.remove_edge(edge);
        }
        for equiv in entry {
            self.add_equivalence(py, &gate, equiv)?
        }
        self._graph = None;
        Ok(())
    }

    /// Gets the set of QuantumCircuits circuits from the library which
    /// equivalently implement the given Gate.
    ///
    /// Parameterized circuits will have their parameters replaced with the
    /// corresponding entries from Gate.params.
    ///
    /// Args:
    ///     gate (Gate) - Gate: A Gate instance.
    ///
    /// Returns:
    ///     List[QuantumCircuit]: A list of equivalent QuantumCircuits. If empty,
    ///         library contains no known decompositions of Gate.
    ///
    ///         Returned circuits will be ordered according to their insertion in
    ///         the library, from earliest to latest, from top to base. The
    ///         ordering of the StandardEquivalenceLibrary will not generally be
    ///         consistent across Qiskit versions.
    fn get_entry(&self, py: Python, gate: GateOper) -> PyResult<Py<PyList>> {
        let key = Key {
            name: gate.operation.name().to_string(),
            num_qubits: gate.operation.num_qubits(),
        };
        let query_params = gate.params;

        let bound_equivalencies = self
            ._get_equivalences(&key)
            .into_iter()
            .filter_map(|equivalence| rebind_equiv(py, equivalence, &query_params).ok());
        let return_list = PyList::empty_bound(py);
        for equiv in bound_equivalencies {
            return_list.append(equiv)?;
        }
        Ok(return_list.unbind())
    }

    #[getter]
    fn get_graph(&mut self, py: Python) -> PyResult<PyObject> {
        if let Some(graph) = &self._graph {
            Ok(graph.clone_ref(py))
        } else {
            self._graph = Some(to_pygraph(py, &self.graph)?);
            Ok(self
                ._graph
                .as_ref()
                .map(|graph| graph.clone_ref(py))
                .unwrap())
        }
    }

    /// Get all the equivalences for the given key
    pub fn _get_equivalences(&self, key: &Key) -> Vec<Equivalence> {
        if let Some(key_in) = self.key_to_node_index.get(key) {
            self.graph[*key_in].equivs.clone()
        } else {
            vec![]
        }
    }

    #[pyo3(name = "keys")]
    fn py_keys(slf: PyRef<Self>) -> PyResult<Bound<PySet>> {
        let py_set = PySet::empty_bound(slf.py())?;
        for key in slf.keys() {
            py_set.add(key.clone().into_py(slf.py()))?;
        }
        Ok(py_set)
    }

    #[pyo3(name = "node_index")]
    fn py_node_index(&self, key: &Key) -> usize {
        self.node_index(key).index()
    }

    fn __getstate__(slf: PyRef<Self>) -> PyResult<Bound<PyDict>> {
        let ret = PyDict::new_bound(slf.py());
        ret.set_item("rule_id", slf.rule_id)?;
        let key_to_usize_node: Bound<PyDict> = PyDict::new_bound(slf.py());
        for (key, val) in slf.key_to_node_index.iter() {
            key_to_usize_node.set_item(key.clone().into_py(slf.py()), val.index())?;
        }
        ret.set_item("key_to_node_index", key_to_usize_node)?;
        let graph_nodes: Bound<PyList> = PyList::empty_bound(slf.py());
        for weight in slf.graph.node_weights() {
            graph_nodes.append(weight.clone().into_py(slf.py()))?;
        }
        ret.set_item("graph_nodes", graph_nodes.unbind())?;
        let edges = slf.graph.edge_references().map(|edge| {
            (
                edge.source().index(),
                edge.target().index(),
                edge.weight().clone().into_py(slf.py()),
            )
        });
        let graph_edges = PyList::empty_bound(slf.py());
        for edge in edges {
            graph_edges.append(edge)?;
        }
        ret.set_item("graph_edges", graph_edges.unbind())?;
        Ok(ret)
    }

    fn __setstate__(mut slf: PyRefMut<Self>, state: &Bound<PyDict>) -> PyResult<()> {
        slf.rule_id = state.get_item("rule_id")?.unwrap().extract()?;
        let graph_nodes_ref: Bound<PyAny> = state.get_item("graph_nodes")?.unwrap();
        let graph_nodes: &Bound<PyList> = graph_nodes_ref.downcast()?;
        let graph_edge_ref: Bound<PyAny> = state.get_item("graph_edges")?.unwrap();
        let graph_edges: &Bound<PyList> = graph_edge_ref.downcast()?;
        slf.graph = GraphType::new();
        for node_weight in graph_nodes {
            slf.graph.add_node(node_weight.extract()?);
        }
        for edge in graph_edges {
            let (source_node, target_node, edge_weight) = edge.extract()?;
            slf.graph.add_edge(
                NodeIndex::new(source_node),
                NodeIndex::new(target_node),
                edge_weight,
            );
        }
        slf.key_to_node_index = state
            .get_item("key_to_node_index")?
            .unwrap()
            .extract::<HashMap<Key, usize>>()?
            .into_iter()
            .map(|(key, val)| (key, NodeIndex::new(val)))
            .collect();
        slf._graph = None;
        Ok(())
    }
}

// Rust native methods
impl EquivalenceLibrary {
    fn add_equivalence(
        &mut self,
        py: Python,
        gate: &GateOper,
        equivalent_circuit: CircuitRep,
    ) -> PyResult<()> {
        raise_if_shape_mismatch(gate, &equivalent_circuit)?;
        raise_if_param_mismatch(
            py,
            &gate.params,
            equivalent_circuit.data.get_params_unsorted(py)?,
        )?;

        let key: Key = Key {
            name: gate.operation.name().to_string(),
            num_qubits: gate.operation.num_qubits(),
        };
        let equiv = Equivalence {
            params: gate.params.clone(),
            circuit: equivalent_circuit.py_clone(py),
        };

        let target = self.set_default_node(key);
        if let Some(node) = self.graph.node_weight_mut(target) {
            node.equivs.push(equiv.clone());
        }
        let sources: HashSet<Key> =
            HashSet::from_iter(equivalent_circuit.data.iter().map(|inst| Key {
                name: inst.op.name().to_string(),
                num_qubits: inst.op.num_qubits(),
            }));
        let edges = Vec::from_iter(sources.iter().map(|source| {
            (
                self.set_default_node(source.clone()),
                target,
                EdgeData {
                    index: self.rule_id,
                    num_gates: sources.len(),
                    rule: equiv.clone(),
                    source: source.clone(),
                },
            )
        }));
        for edge in edges {
            self.graph.add_edge(edge.0, edge.1, edge.2);
        }
        self.rule_id += 1;
        self._graph = None;
        Ok(())
    }

    /// Rust native equivalent to `EquivalenceLibrary.has_entry()`
    ///
    /// Check if a library contains any decompositions for gate.
    ///
    /// # Arguments:
    /// * `operation` OperationType: A Gate instance.
    ///
    /// # Returns:
    /// `bool`: `true` if gate has a known decomposition in the library.
    ///         `false` otherwise.
    pub fn has_entry(&self, operation: &OperationType) -> bool {
        let key = Key {
            name: operation.name().to_string(),
            num_qubits: operation.num_qubits(),
        };
        self.key_to_node_index.contains_key(&key)
    }

    pub fn keys(&self) -> impl Iterator<Item = &Key> {
        self.key_to_node_index.keys()
    }

    /// Create a new node if key not found
    pub fn set_default_node(&mut self, key: Key) -> NodeIndex {
        if let Some(value) = self.key_to_node_index.get(&key) {
            *value
        } else {
            let node = self.graph.add_node(NodeData {
                key: key.clone(),
                equivs: vec![],
            });
            self.key_to_node_index.insert(key, node);
            node
        }
    }

    /// Retrieve the `NodeIndex` that represents a `Key`
    ///
    /// # Arguments:
    /// * `key`: The `Key` to look for.
    ///
    /// # Returns:
    /// `NodeIndex`
    pub fn node_index(&self, key: &Key) -> NodeIndex {
        self.key_to_node_index[key]
    }
}

fn raise_if_param_mismatch(
    py: Python,
    gate_params: &[Param],
    circuit_parameters: Py<PySet>,
) -> PyResult<()> {
    let gate_params_obj = PySet::new_bound(
        py,
        gate_params
            .iter()
            .filter(|param| matches!(param, Param::ParameterExpression(_))),
    )?;
    if !gate_params_obj.eq(&circuit_parameters)? {
        return Err(CircuitError::new_err(format!(
            "Cannot add equivalence between circuit and gate \
            of different parameters. Gate params: {:?}. \
            Circuit params: {:?}.",
            gate_params, circuit_parameters
        )));
    }
    Ok(())
}

fn raise_if_shape_mismatch(gate: &GateOper, circuit: &CircuitRep) -> PyResult<()> {
    if gate.operation.num_qubits() != circuit.num_qubits as u32
        || gate.operation.num_clbits() != circuit.num_clbits as u32
    {
        return Err(CircuitError::new_err(format!(
            "Cannot add equivalence between circuit and gate \
            of different shapes. Gate: {} qubits and {} clbits. \
            Circuit: {} qubits and {} clbits.",
            gate.operation.num_qubits(),
            gate.operation.num_clbits(),
            circuit.num_qubits,
            circuit.num_clbits
        )));
    }
    Ok(())
}

fn rebind_equiv(py: Python, equiv: Equivalence, query_params: &[Param]) -> PyResult<PyObject> {
    let (equiv_params, equiv_circuit) = (equiv.params, equiv.circuit);
    let param_iter = equiv_params
        .into_iter()
        .zip(query_params.iter().cloned())
        .filter_map(|(param_x, param_y)| match param_x {
            Param::ParameterExpression(_) => Some((param_x, param_y)),
            _ => None,
        });
    let param_map = PyDict::new_bound(py);
    for (param_key, param_val) in param_iter {
        param_map.set_item(param_key, param_val)?;
    }
    let kwargs = [("inplace", false), ("flat_input", true)].into_py_dict_bound(py);
    let new_equiv = equiv_circuit.into_py(py).call_method_bound(
        py,
        "assign_parameters",
        (param_map,),
        Some(&kwargs),
    )?;
    Ok(new_equiv)
}

// Errors

#[derive(Debug, Clone)]
pub struct EquivalenceError {
    pub message: String,
}

impl EquivalenceError {
    pub fn new_err(message: String) -> Self {
        Self { message }
    }
}

impl Error for EquivalenceError {}

impl Display for EquivalenceError {
    fn fmt(&self, f: &mut std::fmt::Formatter<'_>) -> std::fmt::Result {
        write!(f, "{}", self.message)
    }
}

fn to_pygraph<N, E>(py: Python, pet_graph: &StableDiGraph<N, E>) -> PyResult<PyObject>
where
    N: IntoPy<PyObject> + Clone,
    E: IntoPy<PyObject> + Clone,
{
    let graph = PYDIGRAPH.get_bound(py).call0()?;
    let node_weights: Vec<N> = pet_graph.node_weights().cloned().collect();
    graph.call_method1("add_nodes_from", (node_weights,))?;
    let edge_weights: Vec<(usize, usize, E)> = pet_graph
        .edge_references()
        .map(|edge| {
            (
                edge.source().index(),
                edge.target().index(),
                edge.weight().clone(),
            )
        })
        .collect();
    graph.call_method1("add_edges_from", (edge_weights,))?;
    Ok(graph.unbind())
}

#[pymodule]
pub fn equivalence(_py: Python, m: &Bound<'_, PyModule>) -> PyResult<()> {
    m.add_class::<EquivalenceLibrary>()?;
    m.add_class::<NodeData>()?;
    m.add_class::<EdgeData>()?;
    m.add_class::<Equivalence>()?;
    m.add_class::<Key>()?;
    Ok(())
}<|MERGE_RESOLUTION|>--- conflicted
+++ resolved
@@ -273,11 +273,7 @@
     object: PyObject,
     pub num_qubits: usize,
     pub num_clbits: usize,
-<<<<<<< HEAD
-    data: CircuitData,
-=======
     pub data: CircuitData,
->>>>>>> 22210e30
 }
 
 impl CircuitRep {
