// This code is part of Qiskit.
//
// (C) Copyright IBM 2023, 2024
//
// This code is licensed under the Apache License, Version 2.0. You may
// obtain a copy of this license in the LICENSE.txt file in the root directory
// of this source tree or at http://www.apache.org/licenses/LICENSE-2.0.
//
// Any modifications or derivative works of this code must retain this
// copyright notice, and modified files need to carry a notice indicating
// that they have been altered from the originals.

pub mod bit;
pub mod bit_data;
pub mod bit_locator;
pub mod circuit_data;
pub mod circuit_instruction;
pub mod converters;
pub mod dag_circuit;
pub mod dag_node;
mod dot_utils;
pub mod duration;
pub mod error;
pub mod gate_matrix;
pub mod imports;
pub mod interner;
pub mod operations;
pub mod packed_instruction;
pub mod parameter_table;
pub mod register;
pub mod register_data;
pub mod slice;
pub mod util;

mod rustworkx_core_vnext;

use pyo3::prelude::*;
use pyo3::types::{PySequence, PyTuple};

pub type BitType = u32;
#[derive(Copy, Clone, Debug, Hash, Ord, PartialOrd, Eq, PartialEq, FromPyObject)]
pub struct Qubit(pub BitType);

impl Qubit {
    /// Construct a new Qubit object from a usize, if you have a u32 you can
    /// create a `Qubit` object directly with `Qubit(0u32)`. This will panic
    /// if the `usize` index exceeds `u32::MAX`.
    #[inline(always)]
    pub fn new(index: usize) -> Self {
        Qubit(
            index.try_into().unwrap_or_else(|_| {
                panic!("Index value '{}' exceeds the maximum bit width!", index)
            }),
        )
    }

    /// Convert a Qubit to a usize
    #[inline(always)]
    pub fn index(&self) -> usize {
        self.0 as usize
    }
}

#[derive(Copy, Clone, Debug, Hash, Ord, PartialOrd, Eq, PartialEq)]
pub struct Clbit(pub BitType);

impl Clbit {
    /// Construct a new Clbit object from a usize. if you have a u32 you can
    /// create a `Clbit` object directly with `Clbit(0u32)`. This will panic
    /// if the `usize` index exceeds `u32::MAX`.
    #[inline(always)]
    pub fn new(index: usize) -> Self {
        Clbit(
            index.try_into().unwrap_or_else(|_| {
                panic!("Index value '{}' exceeds the maximum bit width!", index)
            }),
        )
    }

    /// Convert a Clbit to a usize
    #[inline(always)]
    pub fn index(&self) -> usize {
        self.0 as usize
    }
}

pub struct TupleLikeArg<'py> {
    value: Bound<'py, PyTuple>,
}

impl<'py> FromPyObject<'py> for TupleLikeArg<'py> {
    fn extract_bound(ob: &Bound<'py, PyAny>) -> PyResult<Self> {
        let value = match ob.downcast::<PySequence>() {
            Ok(seq) => seq.to_tuple()?,
            Err(_) => PyTuple::new(
                ob.py(),
                ob.try_iter()?
                    .map(|o| Ok(o?.unbind()))
                    .collect::<PyResult<Vec<PyObject>>>()?,
            )?,
        };
        Ok(TupleLikeArg { value })
    }
}

impl From<BitType> for Qubit {
    fn from(value: BitType) -> Self {
        Qubit(value)
    }
}

impl From<Qubit> for BitType {
    fn from(value: Qubit) -> Self {
        value.0
    }
}

impl From<BitType> for Clbit {
    fn from(value: BitType) -> Self {
        Clbit(value)
    }
}

impl From<Clbit> for BitType {
    fn from(value: Clbit) -> Self {
        value.0
    }
}

/// Implement `IntoPyObject` for the reference to a struct or enum declared as `#[pyclass]` that is
/// also `Copy`.
///
/// For example:
/// ```
/// #[derive(Clone, Copy)]
/// #[pyclass(frozen)]
/// struct MyStruct(u32);
///
/// impl_intopyobject_for_copy_pyclass!(MyStruct);
/// ```
///
/// The `pyclass` attribute macro already ensures that `IntoPyObject` is implemented for `MyStruct`,
/// but it doesn't implement it for `&MyStruct` - for non-copy structs, the implementation of that
/// is not obvious and may be surprising to users if it existed.  If the struct is `Copy`, though,
/// it's explicitly "free" to make new copies and convert them, so we can do that and delegate.
///
/// Usually this doesn't matter much to code authors, but it can help a lot when dealing with
/// references nested in ad-hoc structures, like `(&T1, &T2)`.
#[macro_export]
macro_rules! impl_intopyobject_for_copy_pyclass {
    ($ty:ty) => {
        impl<'py> ::pyo3::conversion::IntoPyObject<'py> for &$ty {
            type Target = <$ty as ::pyo3::conversion::IntoPyObject<'py>>::Target;
            type Output = <$ty as ::pyo3::conversion::IntoPyObject<'py>>::Output;
            type Error = <$ty as ::pyo3::conversion::IntoPyObject<'py>>::Error;

            fn into_pyobject(self, py: Python<'py>) -> Result<Self::Output, Self::Error> {
                (*self).into_pyobject(py)
            }
        }
    };
}

pub fn circuit(m: &Bound<PyModule>) -> PyResult<()> {
<<<<<<< HEAD
    m.add_class::<bit::PyBit>()?;
    m.add_class::<bit::PyClbit>()?;
    m.add_class::<bit::PyQubit>()?;
    m.add_class::<bit::PyAncillaQubit>()?;
    m.add_class::<register::PyRegister>()?;
    m.add_class::<register::PyClassicalRegister>()?;
    m.add_class::<register::PyQuantumRegister>()?;
    m.add_class::<register::PyAncillaRegister>()?;
=======
    m.add_class::<duration::Duration>()?;
>>>>>>> 47e8c985
    m.add_class::<circuit_data::CircuitData>()?;
    m.add_class::<circuit_instruction::CircuitInstruction>()?;
    m.add_class::<dag_circuit::DAGCircuit>()?;
    m.add_class::<dag_node::DAGNode>()?;
    m.add_class::<dag_node::DAGInNode>()?;
    m.add_class::<dag_node::DAGOutNode>()?;
    m.add_class::<dag_node::DAGOpNode>()?;
    m.add_class::<dag_circuit::PyBitLocations>()?;
    m.add_class::<operations::StandardGate>()?;
    m.add_class::<operations::StandardInstructionType>()?;
    Ok(())
}

#[cfg(test)]
mod test {
    use super::*;

    #[test]
    fn test_qubit_create() {
        let expected = Qubit(12345);
        let val = 12345_usize;
        let result = Qubit::new(val);
        assert_eq!(result, expected);
    }

    #[test]
    #[should_panic]
    fn test_qubit_index_too_large() {
        let val = u32::MAX as usize + 42;
        Qubit::new(val);
    }

    #[test]
    fn test_clbit_create() {
        let expected = Clbit(12345);
        let val = 12345_usize;
        let result = Clbit::new(val);
        assert_eq!(result, expected);
    }

    #[test]
    #[should_panic]
    fn test_clbit_index_too_large() {
        let val = u32::MAX as usize + 42;
        Clbit::new(val);
    }

    #[test]
    fn test_qubit_index() {
        let qubit = Qubit(123456789);
        let expected = 123456789_usize;
        let result = qubit.index();
        assert_eq!(result, expected);
    }

    #[test]
    fn test_clbit_index() {
        let clbit = Clbit(1234542);
        let expected = 1234542_usize;
        let result = clbit.index();
        assert_eq!(result, expected);
    }
}<|MERGE_RESOLUTION|>--- conflicted
+++ resolved
@@ -162,7 +162,6 @@
 }
 
 pub fn circuit(m: &Bound<PyModule>) -> PyResult<()> {
-<<<<<<< HEAD
     m.add_class::<bit::PyBit>()?;
     m.add_class::<bit::PyClbit>()?;
     m.add_class::<bit::PyQubit>()?;
@@ -171,9 +170,7 @@
     m.add_class::<register::PyClassicalRegister>()?;
     m.add_class::<register::PyQuantumRegister>()?;
     m.add_class::<register::PyAncillaRegister>()?;
-=======
     m.add_class::<duration::Duration>()?;
->>>>>>> 47e8c985
     m.add_class::<circuit_data::CircuitData>()?;
     m.add_class::<circuit_instruction::CircuitInstruction>()?;
     m.add_class::<dag_circuit::DAGCircuit>()?;
