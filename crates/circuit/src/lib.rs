--- conflicted
+++ resolved
@@ -13,15 +13,11 @@
 pub mod circuit_data;
 pub mod circuit_instruction;
 pub mod dag_node;
-<<<<<<< HEAD
 pub mod equivalence;
-pub mod intern_context;
-=======
 
 mod bit_data;
 mod interner;
 mod packed_instruction;
->>>>>>> bc685d30
 
 use pyo3::prelude::*;
 use pyo3::types::PySlice;
