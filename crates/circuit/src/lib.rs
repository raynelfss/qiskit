--- conflicted
+++ resolved
@@ -125,7 +125,6 @@
     }
 }
 
-<<<<<<< HEAD
 /// **For development purposes only.** This ensures we convert to the correct Bit
 /// type in Python since [BitData] does not know what its types are inherently.
 pub trait ToPyBit {
@@ -145,7 +144,8 @@
     fn to_py_bit(py: Python) -> PyResult<PyObject> {
         CLBIT.get_bound(py).call0().map(|bit| bit.into())
     }
-=======
+}
+
 /// Implement `IntoPyObject` for the reference to a struct or enum declared as `#[pyclass]` that is
 /// also `Copy`.
 ///
@@ -178,7 +178,6 @@
             }
         }
     };
->>>>>>> e9ccd3f3
 }
 
 pub fn circuit(m: &Bound<PyModule>) -> PyResult<()> {
