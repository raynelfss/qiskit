--- conflicted
+++ resolved
@@ -390,6 +390,25 @@
             index,
             _type: PhantomData,
         }
+    }
+
+    /// Checks whether an item is already packed in the interner
+    pub fn contains(&self, value: &T) -> bool
+    where
+        T: Hash + Eq,
+    {
+        self.0.contains(value)
+    }
+
+    /// Retrieves interner index of anitem if it exists
+    pub fn get_interned(&self, value: &T) -> Option<Interned<T>>
+    where
+        T: Hash + Eq,
+    {
+        self.0.get_index_of(value).map(|index| Interned {
+            index: index as u32,
+            _type: PhantomData,
+        })
     }
 }
 
@@ -515,25 +534,6 @@
         }
     }
 
-<<<<<<< HEAD
-    /// Checks whether an item is already packed in the interner
-    pub fn contains(&self, value: &T) -> bool
-    where
-        T: Hash + Eq,
-    {
-        self.0.contains(value)
-    }
-
-    /// Retrieves interner index of anitem if it exists
-    pub fn get_interned(&self, value: &T) -> Option<Interned<T>>
-    where
-        T: Hash + Eq,
-    {
-        self.0.get_index_of(value).map(|index| Interned {
-            index: index as u32,
-            _type: PhantomData,
-        })
-=======
     /// Merge another interner into this one.
     ///
     /// If you need to call this many times in a row, see [merge_map_slice_using] for a version that
@@ -558,7 +558,6 @@
         // an API convenience at the cost of optimal allocation performance anyway.
         self.merge_map_slice_using::<4>(other, scalar_map_fn, &mut out);
         out
->>>>>>> 288d2f41
     }
 }
 
