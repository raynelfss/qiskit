--- conflicted
+++ resolved
@@ -11,16 +11,8 @@
 // that they have been altered from the originals.
 
 use crate::bit_data::BitData;
-<<<<<<< HEAD
-use crate::circuit_instruction::{
-    convert_py_to_operation_type, CircuitInstruction, ExtraInstructionAttributes,
-    OperationTypeConstruct,
-};
+use crate::circuit_instruction::convert_py_to_operation_type;
 use crate::circuit_instruction::{operation_type_to_py, PackedInstruction};
-=======
-use crate::circuit_instruction::convert_py_to_operation_type;
-use crate::circuit_instruction::PackedInstruction;
->>>>>>> 3e49f739
 use crate::dag_node::{DAGInNode, DAGNode, DAGOpNode, DAGOutNode};
 use crate::dot_utils::build_dot;
 use crate::error::DAGCircuitError;
@@ -1858,7 +1850,7 @@
     /// Raises:
     ///     DAGCircuitError: if an unknown :class:`.ControlFlowOp` is present in a call with
     ///         ``recurse=True``, or any control flow is present in a non-recursive call.
-    #[pyo3(signature = (*, recurse = false))]
+    #[pyo3(signature= (*, recurse=false))]
     fn size(&self, py: Python, recurse: bool) -> PyResult<usize> {
         let mut length = self.dag.node_count() - self.width() * 2;
         if !recurse {
@@ -1933,41 +1925,6 @@
     ///     DAGCircuitError: if not a directed acyclic graph
     ///     DAGCircuitError: if unknown control flow is present in a recursive call, or any control
     ///         flow is present in a non-recursive call.
-<<<<<<< HEAD
-    #[pyo3(signature = (*, recurse = false))]
-    fn depth(&self, recurse: bool) -> PyResult<usize> {
-        // if recurse:
-        //     from qiskit.converters import circuit_to_dag  # pylint: disable=cyclic-import
-        //
-        //     node_lookup = {}
-        //     for node in self.op_nodes(ControlFlowOp):
-        //         weight = len(node.op.params[0]) if isinstance(node.op, ForLoopOp) else 1
-        //         if weight == 0:
-        //             node_lookup[node._node_id] = 0
-        //         else:
-        //             node_lookup[node._node_id] = weight * max(
-        //                 circuit_to_dag(block).depth(recurse=True) for block in node.op.blocks
-        //             )
-        //
-        //     def weight_fn(_source, target, _edge):
-        //         return node_lookup.get(target, 1)
-        //
-        // else:
-        //     if any(x in self._op_names for x in CONTROL_FLOW_OP_NAMES):
-        //         raise DAGCircuitError(
-        //             "Depth with control flow is ambiguous."
-        //             " You may use `recurse=True` to get a result,"
-        //             " but see this method's documentation for the meaning of this."
-        //         )
-        //     weight_fn = None
-        //
-        // try:
-        //     depth = rx.dag_longest_path_length(self._multi_graph, weight_fn) - 1
-        // except rx.DAGHasCycle as ex:
-        //     raise DAGCircuitError("not a DAG") from ex
-        // return depth if depth >= 0 else 0
-        todo!()
-=======
     #[pyo3(signature= (*, recurse=false))]
     fn depth(&self, py: Python, recurse: bool) -> PyResult<usize> {
         Ok(if recurse {
@@ -2017,7 +1974,6 @@
                 None => return Err(DAGCircuitError::new_err("not a DAG")),
             }
         } - 1)
->>>>>>> 3e49f739
     }
 
     /// Return the total number of qubits + clbits used by the circuit.
@@ -2142,7 +2098,9 @@
             return Ok(false);
         }
         for (regname, self_bits) in self_qregs {
-            let self_bits = self_bits.getattr("_bits")?.downcast_into_exact::<PyList>()?;
+            let self_bits = self_bits
+                .getattr("_bits")?
+                .downcast_into_exact::<PyList>()?;
             let other_bits = match other_qregs.get_item(regname)? {
                 Some(bits) => bits.getattr("_bits")?.downcast_into_exact::<PyList>()?,
                 None => return Ok(false),
@@ -2164,7 +2122,9 @@
         }
 
         for (regname, self_bits) in self_cregs {
-            let self_bits = self_bits.getattr("_bits")?.downcast_into_exact::<PyList>()?;
+            let self_bits = self_bits
+                .getattr("_bits")?
+                .downcast_into_exact::<PyList>()?;
             let other_bits = match other_cregs.get_item(regname)? {
                 Some(bits) => bits.getattr("_bits")?.downcast_into_exact::<PyList>()?,
                 None => return Ok(false),
@@ -3571,26 +3531,6 @@
     ///
     /// Returns:
     ///     Mapping[str, int]: a mapping of operation names to the number of times it appears.
-<<<<<<< HEAD
-    #[pyo3(signature = (*, recurse = true))]
-    fn count_ops(&self, recurse: bool) -> PyResult<usize> {
-        // if not recurse or not CONTROL_FLOW_OP_NAMES.intersection(self._op_names):
-        //     return self._op_names.copy()
-        //
-        // # pylint: disable=cyclic-import
-        // from qiskit.converters import circuit_to_dag
-        //
-        // def inner(dag, counts):
-        //     for name, count in dag._op_names.items():
-        //         counts[name] += count
-        //     for node in dag.op_nodes(ControlFlowOp):
-        //         for block in node.op.blocks:
-        //             counts = inner(circuit_to_dag(block), counts)
-        //     return counts
-        //
-        // return dict(inner(self, defaultdict(int)))
-        todo!()
-=======
     #[pyo3(signature = (*, recurse=true))]
     fn count_ops(&self, py: Python, recurse: bool) -> PyResult<PyObject> {
         if !recurse
@@ -3629,7 +3569,6 @@
             inner(py, self, &mut counts)?;
             Ok(counts.to_object(py))
         }
->>>>>>> 3e49f739
     }
 
     /// Count the occurrences of operation names on the longest path.
