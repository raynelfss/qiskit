--- conflicted
+++ resolved
@@ -2571,14 +2571,9 @@
                         }
                     };
 
-<<<<<<< HEAD
                     match [inst1.op().view(), inst2.op().view()] {
-                        [OperationRef::Standard(_op1), OperationRef::Standard(_op2)] => {
-=======
-                    match [inst1.op.view(), inst2.op.view()] {
                         [OperationRef::StandardGate(_), OperationRef::StandardGate(_)]
                         | [OperationRef::StandardInstruction(_), OperationRef::StandardInstruction(_)] => {
->>>>>>> 4ae023a3
                             Ok(inst1.py_op_eq(py, inst2)?
                                 && check_args()
                                 && check_conditions()?
@@ -3798,13 +3793,8 @@
         self.dag
             .node_references()
             .filter_map(|(node, weight)| match weight {
-<<<<<<< HEAD
                 NodeType::Operation(ref packed) => match packed.op().view() {
-                    OperationRef::Gate(_) | OperationRef::Standard(_) => {
-=======
-                NodeType::Operation(ref packed) => match packed.op.view() {
                     OperationRef::Gate(_) | OperationRef::StandardGate(_) => {
->>>>>>> 4ae023a3
                         Some(self.unpack_into(py, node, weight))
                     }
                     _ => None,
@@ -4987,13 +4977,8 @@
         let filter_fn = move |node_index: NodeIndex| -> Result<Option<bool>, Infallible> {
             let node = &self.dag[node_index];
             match node {
-<<<<<<< HEAD
                 NodeType::Operation(inst) => match inst.op().view() {
-                    OperationRef::Standard(gate) => Ok(Some(
-=======
-                NodeType::Operation(inst) => match inst.op.view() {
                     OperationRef::StandardGate(gate) => Ok(Some(
->>>>>>> 4ae023a3
                         gate.num_qubits() <= 2
                             && inst.condition().is_none()
                             && !inst.is_parameterized(),
@@ -7128,16 +7113,9 @@
 
     macro_rules! cx_gate {
         ($dag:expr, $q0:expr, $q1:expr) => {
-<<<<<<< HEAD
             PackedInstruction::new(
-                PackedOperation::from_standard(StandardGate::CXGate),
+                PackedOperation::from_standard_gate(StandardGate::CXGate),
                 $dag.qargs_interner
-=======
-            PackedInstruction {
-                op: PackedOperation::from_standard_gate(StandardGate::CXGate),
-                qubits: $dag
-                    .qargs_interner
->>>>>>> 4ae023a3
                     .insert_owned(vec![Qubit($q0), Qubit($q1)]),
                 $dag.cargs_interner.get_default(),
                 None,
@@ -7148,33 +7126,15 @@
 
     macro_rules! measure {
         ($dag:expr, $qarg:expr, $carg:expr) => {{
-<<<<<<< HEAD
-            Python::with_gil(|py| {
-                let py_op = MEASURE.get_bound(py).call0().unwrap();
-                let op_from_py: OperationFromPython = py_op.extract().unwrap();
-                let qubits = $dag.qargs_interner.insert_owned(vec![Qubit($qarg)]);
-                let clbits = $dag.cargs_interner.insert_owned(vec![Clbit($qarg)]);
-                PackedInstruction::new(
-                    op_from_py.operation,
-                    qubits,
-                    clbits,
-                    Some(op_from_py.params),
-                    op_from_py.extra_attrs,
-                )
-            })
-=======
             let qubits = $dag.qargs_interner.insert_owned(vec![Qubit($qarg)]);
             let clbits = $dag.cargs_interner.insert_owned(vec![Clbit($qarg)]);
-            PackedInstruction {
-                op: PackedOperation::from_standard_instruction(StandardInstruction::Measure),
+            PackedInstruction::new(
+                PackedOperation::from_standard_instruction(StandardInstruction::Measure),
                 qubits,
                 clbits,
-                params: None,
-                extra_attrs: ExtraInstructionAttributes::new(None, None, None, None),
-                #[cfg(feature = "cache_pygates")]
-                py_op: Default::default(),
-            }
->>>>>>> 4ae023a3
+                None,
+                ExtraInstructionAttributes::new(None, None, None, None),
+            )
         }};
     }
 
