--- conflicted
+++ resolved
@@ -6163,7 +6163,6 @@
         }
         Ok(())
     }
-<<<<<<< HEAD
 
     /// Alternative constructor, builds a DAGCircuit with a fixed capacity.
     ///
@@ -6225,7 +6224,8 @@
                 PySet::empty_bound(py)?.unbind(),
             ],
         })
-=======
+    }
+
     /// Get qargs from an intern index
     pub fn get_qargs(&self, index: Interned<[Qubit]>) -> &[Qubit] {
         self.qargs_interner.get(index)
@@ -6346,7 +6346,6 @@
         } else {
             Err(DAGCircuitError::new_err("Specified node is not an op node"))
         }
->>>>>>> 623415cd
     }
 }
 
