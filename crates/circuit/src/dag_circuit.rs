// This code is part of Qiskit.
//
// (C) Copyright IBM 2024
//
// This code is licensed under the Apache License, Version 2.0. You may
// obtain a copy of this license in the LICENSE.txt file in the root directory
// of this source tree or at http://www.apache.org/licenses/LICENSE-2.0.
//
// Any modifications or derivative works of this code must retain this
// copyright notice, and modified files need to carry a notice indicating
// that they have been altered from the originals.

use std::hash::Hash;

use ahash::RandomState;
use approx::relative_eq;
use smallvec::SmallVec;

use crate::bit::{
    BitLocations, ClassicalRegister, PyClassicalRegister, PyClbit, PyQubit, QuantumRegister,
    Register, ShareableClbit, ShareableQubit,
};
use crate::bit_locator::BitLocator;
use crate::circuit_data::CircuitData;
use crate::circuit_instruction::{CircuitInstruction, OperationFromPython};
use crate::classical::expr;
use crate::converters::QuantumCircuitData;
use crate::dag_node::{DAGInNode, DAGNode, DAGOpNode, DAGOutNode};
use crate::dot_utils::build_dot;
use crate::error::DAGCircuitError;
use crate::interner::{Interned, InternedMap, Interner};
use crate::object_registry::ObjectRegistry;
use crate::operations::{ArrayType, Operation, OperationRef, Param, PyInstruction, StandardGate};
use crate::packed_instruction::{PackedInstruction, PackedOperation};
use crate::register_data::RegisterData;
use crate::rustworkx_core_vnext::isomorphism;
use crate::slice::PySequenceIndex;
use crate::{imports, Clbit, Qubit, Stretch, TupleLikeArg, Var};

use hashbrown::{HashMap, HashSet};
use indexmap::IndexMap;
use itertools::Itertools;

use pyo3::exceptions::{
    PyDeprecationWarning, PyIndexError, PyRuntimeError, PyTypeError, PyValueError,
};
use pyo3::intern;
use pyo3::prelude::*;
use pyo3::IntoPyObjectExt;

use pyo3::types::{
    IntoPyDict, PyDict, PyInt, PyIterator, PyList, PySet, PyString, PyTuple, PyType,
};

use rustworkx_core::dag_algo::layers;
use rustworkx_core::err::ContractError;
use rustworkx_core::graph_ext::ContractNodesDirected;
use rustworkx_core::petgraph;
use rustworkx_core::petgraph::prelude::StableDiGraph;
use rustworkx_core::petgraph::prelude::*;
use rustworkx_core::petgraph::stable_graph::{EdgeReference, NodeIndex};
use rustworkx_core::petgraph::unionfind::UnionFind;
use rustworkx_core::petgraph::visit::{
    EdgeIndexable, IntoEdgeReferences, IntoNodeReferences, NodeFiltered, NodeIndexable,
};
use rustworkx_core::petgraph::Incoming;
use rustworkx_core::traversal::{
    ancestors as core_ancestors, bfs_predecessors as core_bfs_predecessors,
    bfs_successors as core_bfs_successors, descendants as core_descendants,
};

use std::cmp::Ordering;
use std::collections::{BTreeMap, VecDeque};
use std::convert::Infallible;
use std::f64::consts::PI;

#[cfg(feature = "cache_pygates")]
use std::sync::OnceLock;

static CONTROL_FLOW_OP_NAMES: [&str; 4] = ["for_loop", "while_loop", "if_else", "switch_case"];
static SEMANTIC_EQ_SYMMETRIC: [&str; 4] = ["barrier", "swap", "break_loop", "continue_loop"];

#[derive(Clone, Debug)]
pub enum NodeType {
    QubitIn(Qubit),
    QubitOut(Qubit),
    ClbitIn(Clbit),
    ClbitOut(Clbit),
    VarIn(Var),
    VarOut(Var),
    Operation(PackedInstruction),
}

impl NodeType {
    /// Unwraps this node as an operation and returns a reference to
    /// the contained [PackedInstruction].
    ///
    /// Panics if this is not an operation node.
    pub fn unwrap_operation(&self) -> &PackedInstruction {
        match self {
            NodeType::Operation(instr) => instr,
            _ => panic!("Node is not an operation!"),
        }
    }
}

#[derive(Hash, Eq, PartialEq, Clone, Copy, Debug)]
pub enum Wire {
    Qubit(Qubit),
    Clbit(Clbit),
    Var(Var),
}
impl From<Qubit> for Wire {
    fn from(wire: Qubit) -> Self {
        Self::Qubit(wire)
    }
}
impl From<Clbit> for Wire {
    fn from(wire: Clbit) -> Self {
        Self::Clbit(wire)
    }
}
impl From<Var> for Wire {
    fn from(wire: Var) -> Self {
        Self::Var(wire)
    }
}

impl Wire {
    fn to_pickle(self, py: Python) -> PyResult<PyObject> {
        match self {
            Self::Qubit(bit) => (0, bit.0.into_py_any(py)?),
            Self::Clbit(bit) => (1, bit.0.into_py_any(py)?),
            Self::Var(var) => (2, var.0.into_py_any(py)?),
        }
        .into_py_any(py)
    }

    fn from_pickle(b: &Bound<PyAny>) -> PyResult<Self> {
        let tuple: Bound<PyTuple> = b.extract()?;
        let wire_type: usize = tuple.get_item(0)?.extract()?;
        if wire_type == 0 {
            Ok(Self::Qubit(Qubit(tuple.get_item(1)?.extract()?)))
        } else if wire_type == 1 {
            Ok(Self::Clbit(Clbit(tuple.get_item(1)?.extract()?)))
        } else if wire_type == 2 {
            Ok(Self::Var(Var(tuple.get_item(1)?.extract()?)))
        } else {
            Err(PyTypeError::new_err("Invalid wire type"))
        }
    }
}

/// Quantum circuit as a directed acyclic graph.
///
/// There are 3 types of nodes in the graph: inputs, outputs, and operations.
/// The nodes are connected by directed edges that correspond to qubits and
/// bits.
#[pyclass(module = "qiskit._accelerate.circuit")]
#[derive(Clone, Debug)]
pub struct DAGCircuit {
    /// Circuit name.  Generally, this corresponds to the name
    /// of the QuantumCircuit from which the DAG was generated.
    #[pyo3(get, set)]
    name: Option<PyObject>,
    /// Circuit metadata
    #[pyo3(get, set)]
    metadata: Option<PyObject>,

    dag: StableDiGraph<NodeType, Wire>,

    qregs: RegisterData<QuantumRegister>,
    cregs: RegisterData<ClassicalRegister>,

    /// The cache used to intern instruction qargs.
    qargs_interner: Interner<[Qubit]>,
    /// The cache used to intern instruction cargs.
    cargs_interner: Interner<[Clbit]>,
    /// Qubits registered in the circuit.
    qubits: ObjectRegistry<Qubit, ShareableQubit>,
    /// Clbits registered in the circuit.
    clbits: ObjectRegistry<Clbit, ShareableClbit>,
    /// Variables registered in the circuit.
    vars: ObjectRegistry<Var, expr::Var>,
    /// Stretches registered in the circuit.
    stretches: ObjectRegistry<Stretch, expr::Stretch>,
    /// Global phase.
    global_phase: Param,
    /// Duration.
    duration: Option<PyObject>,
    /// Unit of duration.
    unit: String,

    // Note: these are tracked separately from `qubits` and `clbits`
    // because it's not yet clear if the Rust concept of a native Qubit
    // and Clbit should correspond directly to the numerical Python
    // index that users see in the Python API.
    /// The index locations of bits, and their positions within
    /// registers.
    qubit_locations: BitLocator<ShareableQubit, QuantumRegister>,
    clbit_locations: BitLocator<ShareableClbit, ClassicalRegister>,

    /// Map from qubit to input and output nodes of the graph.
    qubit_io_map: Vec<[NodeIndex; 2]>,

    /// Map from clbit to input and output nodes of the graph.
    clbit_io_map: Vec<[NodeIndex; 2]>,

    /// Map from var to input and output nodes of the graph.
    var_io_map: Vec<[NodeIndex; 2]>,

    /// Operation kind to count
    op_names: IndexMap<String, usize, RandomState>,

    /// Identifiers, in order of their addition to the DAG.
    identifier_info: IndexMap<String, DAGIdentifierInfo, RandomState>,

    vars_input: HashSet<Var>,
    vars_capture: HashSet<Var>,
    vars_declare: HashSet<Var>,

    stretches_capture: HashSet<Stretch>,
    stretches_declare: Vec<Stretch>,
}

#[derive(Clone, Debug)]
struct PyLegacyResources {
    clbits: Py<PyTuple>,
    cregs: Py<PyTuple>,
}

fn condition_resources(condition: &Bound<PyAny>) -> PyResult<PyLegacyResources> {
    let res = imports::CONTROL_FLOW_CONDITION_RESOURCES
        .get_bound(condition.py())
        .call1((condition,))?;
    Ok(PyLegacyResources {
        clbits: res.getattr("clbits")?.downcast_into_exact()?.unbind(),
        cregs: res.getattr("cregs")?.downcast_into_exact()?.unbind(),
    })
}

fn node_resources(node: &Bound<PyAny>) -> PyResult<PyLegacyResources> {
    let res = imports::CONTROL_FLOW_NODE_RESOURCES
        .get_bound(node.py())
        .call1((node,))?;
    Ok(PyLegacyResources {
        clbits: res.getattr("clbits")?.downcast_into_exact()?.unbind(),
        cregs: res.getattr("cregs")?.downcast_into_exact()?.unbind(),
    })
}

#[derive(IntoPyObject)]
struct PyVariableMapper {
    mapper: Py<PyAny>,
}

impl PyVariableMapper {
    fn new(
        py: Python,
        target_cregs: Bound<PyAny>,
        bit_map: Option<Bound<PyDict>>,
        var_map: Option<Bound<PyDict>>,
        add_register: Option<Py<PyAny>>,
    ) -> PyResult<Self> {
        let kwargs: HashMap<&str, Option<Py<PyAny>>> =
            HashMap::from_iter([("add_register", add_register)]);
        Ok(PyVariableMapper {
            mapper: imports::VARIABLE_MAPPER
                .get_bound(py)
                .call(
                    (target_cregs, bit_map, var_map),
                    Some(&kwargs.into_py_dict(py)?),
                )?
                .unbind(),
        })
    }

    fn map_condition<'py>(
        &self,
        condition: &Bound<'py, PyAny>,
        allow_reorder: bool,
    ) -> PyResult<Bound<'py, PyAny>> {
        let py = condition.py();
        let kwargs: HashMap<&str, bool> = HashMap::from_iter([("allow_reorder", allow_reorder)]);
        self.mapper.bind(py).call_method(
            intern!(py, "map_condition"),
            (condition,),
            Some(&kwargs.into_py_dict(py)?),
        )
    }

    fn map_target<'py>(&self, target: &Bound<'py, PyAny>) -> PyResult<Bound<'py, PyAny>> {
        let py = target.py();
        self.mapper
            .bind(py)
            .call_method1(intern!(py, "map_target"), (target,))
    }
}

#[pyfunction]
fn reject_new_register(reg: &Bound<PyAny>) -> PyResult<()> {
    Err(DAGCircuitError::new_err(format!(
        "No register with '{:?}' to map this expression onto.",
        reg.getattr("bits")?
    )))
}

#[pyclass(name = "BitLocations", module = "qiskit._accelerate.circuit", sequence)]
#[derive(Clone, Debug)]
pub struct PyBitLocations {
    #[pyo3(get)]
    pub index: usize,
    #[pyo3(get)]
    pub registers: Py<PyList>,
}

#[pymethods]
impl PyBitLocations {
    #[new]
    /// Creates a new instance of [PyBitLocations]
    pub fn new(index: usize, registers: Py<PyList>) -> Self {
        Self { index, registers }
    }

    fn __eq__(slf: Bound<Self>, other: Bound<PyAny>) -> PyResult<bool> {
        let borrowed = slf.borrow();
        if let Ok(other) = other.downcast::<Self>() {
            let other_borrowed = other.borrow();
            Ok(borrowed.index == other_borrowed.index
                && slf.getattr("registers")?.eq(other.getattr("registers")?)?)
        } else if let Ok(other) = other.downcast::<PyTuple>() {
            Ok(slf.getattr("index")?.eq(other.get_item(0)?)?
                && slf.getattr("registers")?.eq(other.get_item(1)?)?)
        } else {
            Ok(false)
        }
    }

    fn __iter__(slf: Bound<Self>) -> PyResult<Bound<PyIterator>> {
        (slf.getattr("index")?, slf.getattr("registers")?)
            .into_bound_py_any(slf.py())?
            .try_iter()
    }

    fn __repr__(slf: Bound<Self>) -> PyResult<String> {
        Ok(format!(
            "{}(index={} registers={})",
            slf.get_type().name()?,
            slf.getattr("index")?.repr()?,
            slf.getattr("registers")?.repr()?
        ))
    }

    fn __getnewargs__(slf: Bound<Self>) -> PyResult<(Bound<PyAny>, Bound<PyAny>)> {
        Ok((slf.getattr("index")?, slf.getattr("registers")?))
    }

    fn __getitem__(&self, py: Python, index: PySequenceIndex<'_>) -> PyResult<PyObject> {
        let getter = |index: usize| -> PyResult<PyObject> {
            match index {
                0 => self.index.into_py_any(py),
                1 => Ok(self.registers.clone_ref(py).into_any()),
                _ => Err(PyIndexError::new_err("index out of range")),
            }
        };
        if let Ok(index) = index.with_len(2) {
            match index {
                crate::slice::SequenceIndex::Int(index) => getter(index),
                _ => PyTuple::new(py, index.iter().map(|idx| getter(idx).unwrap()))
                    .map(|obj| obj.into_any().unbind()),
            }
        } else {
            Err(PyIndexError::new_err("index out of range"))
        }
    }

    #[staticmethod]
    fn __len__() -> usize {
        2
    }
}

#[derive(Copy, Clone, Debug)]
enum DAGVarType {
    Input = 0,
    Capture = 1,
    Declare = 2,
}

#[derive(Clone, Debug)]
struct DAGVarInfo {
    var: Var,
    type_: DAGVarType,
    in_node: NodeIndex,
    out_node: NodeIndex,
}

impl DAGVarInfo {
    fn to_pickle(&self, py: Python) -> PyResult<PyObject> {
        (
            self.var.0,
            self.type_ as u8,
            self.in_node.index(),
            self.out_node.index(),
        )
            .into_py_any(py)
    }

    fn from_pickle(ob: &Bound<PyAny>) -> PyResult<Self> {
        let val_tuple = ob.downcast::<PyTuple>()?;
        Ok(DAGVarInfo {
            var: Var(val_tuple.get_item(0)?.extract()?),
            type_: match val_tuple.get_item(1)?.extract::<u8>()? {
                0 => DAGVarType::Input,
                1 => DAGVarType::Capture,
                2 => DAGVarType::Declare,
                _ => return Err(PyValueError::new_err("Invalid var type")),
            },
            in_node: NodeIndex::new(val_tuple.get_item(2)?.extract()?),
            out_node: NodeIndex::new(val_tuple.get_item(3)?.extract()?),
        })
    }
}

#[derive(Copy, Clone, Debug)]
enum DAGStretchType {
    Capture = 0,
    Declare = 1,
}

#[derive(Clone, Debug)]
struct DAGStretchInfo {
    stretch: Stretch,
    type_: DAGStretchType,
}

impl DAGStretchInfo {
    fn to_pickle(&self, py: Python) -> PyResult<PyObject> {
        (self.stretch.0, self.type_ as u8).into_py_any(py)
    }

    fn from_pickle(ob: &Bound<PyAny>) -> PyResult<Self> {
        let val_tuple = ob.downcast::<PyTuple>()?;
        Ok(DAGStretchInfo {
            stretch: Stretch(val_tuple.get_item(0)?.extract()?),
            type_: match val_tuple.get_item(1)?.extract::<u8>()? {
                0 => DAGStretchType::Capture,
                1 => DAGStretchType::Declare,
                _ => return Err(PyValueError::new_err("Invalid stretch type")),
            },
        })
    }
}

#[derive(Clone, Debug)]
enum DAGIdentifierInfo {
    Stretch(DAGStretchInfo),
    Var(DAGVarInfo),
}

impl DAGIdentifierInfo {
    fn to_pickle(&self, py: Python) -> PyResult<PyObject> {
        match self {
            DAGIdentifierInfo::Stretch(info) => (0, info.to_pickle(py)?).into_py_any(py),
            DAGIdentifierInfo::Var(info) => (1, info.to_pickle(py)?).into_py_any(py),
        }
    }

    fn from_pickle(ob: &Bound<PyAny>) -> PyResult<Self> {
        let val_tuple = ob.downcast::<PyTuple>()?;
        match val_tuple.get_item(0)?.extract::<u8>()? {
            0 => Ok(DAGIdentifierInfo::Stretch(DAGStretchInfo::from_pickle(
                &val_tuple.get_item(1)?,
            )?)),
            1 => Ok(DAGIdentifierInfo::Var(DAGVarInfo::from_pickle(
                &val_tuple.get_item(1)?,
            )?)),
            _ => Err(PyValueError::new_err("Invalid identifier info type")),
        }
    }
}

#[pymethods]
impl DAGCircuit {
    #[new]
    pub fn py_new(py: Python) -> PyResult<Self> {
        let mut out = Self::new()?;
        out.metadata = Some(PyDict::new(py).unbind().into());
        Ok(out)
    }

    /// Returns the dict containing the QuantumRegisters in the circuit
    #[getter]
    fn get_qregs(&self, py: Python) -> &Py<PyDict> {
        self.qregs.cached(py)
    }

    /// Returns a dict mapping Clbit instances to tuple comprised of 0) the
    /// corresponding index in circuit.clbits and 1) a list of
    /// Register-int pairs for each Register containing the Bit and its index
    /// within that register.
    #[getter("_qubit_indices")]
    pub fn get_qubit_locations(&self, py: Python) -> &Py<PyDict> {
        self.qubit_locations.cached(py)
    }

    /// Returns the dict containing the QuantumRegisters in the circuit
    #[getter]
    fn get_cregs(&self, py: Python) -> &Py<PyDict> {
        self.cregs.cached(py)
    }

    /// Returns a dict mapping Clbit instances to tuple comprised of 0) the
    /// corresponding index in circuit.clbits and 1) a list of
    /// Register-int pairs for each Register containing the Bit and its index
    /// within that register.
    #[getter("_clbit_indices")]
    pub fn get_clbit_locations(&self, py: Python) -> &Py<PyDict> {
        self.clbit_locations.cached(py)
    }

    /// Returns the total duration of the circuit, set by a scheduling transpiler pass. Its unit is
    /// specified by :attr:`.unit`
    ///
    /// DEPRECATED since Qiskit 1.3.0 and will be removed in Qiskit 3.0.0
    #[getter("duration")]
    fn get_duration(&self, py: Python) -> PyResult<Option<Py<PyAny>>> {
        imports::WARNINGS_WARN.get_bound(py).call1((
            intern!(
                py,
                concat!(
                    "The property ``qiskit.dagcircuit.dagcircuit.DAGCircuit.duration`` is ",
                    "deprecated as of Qiskit 1.3.0. It will be removed in Qiskit 3.0.0.",
                )
            ),
            py.get_type::<PyDeprecationWarning>(),
            1,
        ))?;
        self.get_internal_duration(py)
    }

    /// Returns the total duration of the circuit for internal use (no deprecation warning).
    ///
    /// To be removed with get_duration.
    #[getter("_duration")]
    fn get_internal_duration(&self, py: Python) -> PyResult<Option<Py<PyAny>>> {
        Ok(self.duration.as_ref().map(|x| x.clone_ref(py)))
    }

    /// Sets the total duration of the circuit, set by a scheduling transpiler pass. Its unit is
    /// specified by :attr:`.unit`
    ///
    /// DEPRECATED since Qiskit 1.3.0 and will be removed in Qiskit 3.0.0
    #[setter("duration")]
    fn set_duration(&mut self, py: Python, duration: Option<PyObject>) -> PyResult<()> {
        imports::WARNINGS_WARN.get_bound(py).call1((
            intern!(
                py,
                concat!(
                    "The property ``qiskit.dagcircuit.dagcircuit.DAGCircuit.duration`` is ",
                    "deprecated as of Qiskit 1.3.0. It will be removed in Qiskit 3.0.0.",
                )
            ),
            py.get_type::<PyDeprecationWarning>(),
            1,
        ))?;
        self.set_internal_duration(duration);
        Ok(())
    }

    /// Sets the total duration of the circuit for internal use (no deprecation warning).
    ///
    /// To be removed with set_duration.
    #[setter("_duration")]
    fn set_internal_duration(&mut self, duration: Option<PyObject>) {
        self.duration = duration
    }

    /// Returns the unit that duration is specified in.
    ///
    /// DEPRECATED since Qiskit 1.3.0 and will be removed in Qiskit 3.0.0
    #[getter]
    fn get_unit(&self, py: Python) -> PyResult<String> {
        imports::WARNINGS_WARN.get_bound(py).call1((
            intern!(
                py,
                concat!(
                    "The property ``qiskit.dagcircuit.dagcircuit.DAGCircuit.unit`` is ",
                    "deprecated as of Qiskit 1.3.0. It will be removed in Qiskit 3.0.0.",
                )
            ),
            py.get_type::<PyDeprecationWarning>(),
            1,
        ))?;
        self.get_internal_unit()
    }

    /// Returns the unit that duration is specified in for internal use (no deprecation warning).
    ///
    /// To be removed with get_unit.
    #[getter("_unit")]
    fn get_internal_unit(&self) -> PyResult<String> {
        Ok(self.unit.clone())
    }

    /// Sets the unit that duration is specified in.
    ///
    /// DEPRECATED since Qiskit 1.3.0 and will be removed in Qiskit 3.0.0
    #[setter("unit")]
    fn set_unit(&mut self, py: Python, unit: String) -> PyResult<()> {
        imports::WARNINGS_WARN.get_bound(py).call1((
            intern!(
                py,
                concat!(
                    "The property ``qiskit.dagcircuit.dagcircuit.DAGCircuit.unit`` is ",
                    "deprecated as of Qiskit 1.3.0. It will be removed in Qiskit 3.0.0.",
                )
            ),
            py.get_type::<PyDeprecationWarning>(),
            1,
        ))?;
        self.set_internal_unit(unit);
        Ok(())
    }

    /// Sets the unit that duration is specified in for internal use (no deprecation warning).
    ///
    /// To be removed with set_unit.
    #[setter("_unit")]
    fn set_internal_unit(&mut self, unit: String) {
        self.unit = unit
    }

    #[getter]
    fn input_map(&self, py: Python) -> PyResult<Py<PyDict>> {
        let out_dict = PyDict::new(py);
        for (qubit, indices) in self
            .qubit_io_map
            .iter()
            .enumerate()
            .map(|(idx, indices)| (Qubit::new(idx), indices))
        {
            out_dict.set_item(
                self.qubits.get(qubit).unwrap(),
                self.get_node(py, indices[0])?,
            )?;
        }
        for (clbit, indices) in self
            .clbit_io_map
            .iter()
            .enumerate()
            .map(|(idx, indices)| (Clbit::new(idx), indices))
        {
            out_dict.set_item(
                self.clbits.get(clbit).unwrap(),
                self.get_node(py, indices[0])?,
            )?;
        }
        for (var, indices) in self
            .var_io_map
            .iter()
            .enumerate()
            .map(|(idx, indices)| (Var::new(idx), indices))
        {
            out_dict.set_item(
                self.vars.get(var).unwrap().clone().into_pyobject(py)?,
                self.get_node(py, indices[0])?,
            )?;
        }
        Ok(out_dict.unbind())
    }

    #[getter]
    fn output_map(&self, py: Python) -> PyResult<Py<PyDict>> {
        let out_dict = PyDict::new(py);
        for (qubit, indices) in self
            .qubit_io_map
            .iter()
            .enumerate()
            .map(|(idx, indices)| (Qubit::new(idx), indices))
        {
            out_dict.set_item(
                self.qubits.get(qubit).unwrap(),
                self.get_node(py, indices[1])?,
            )?;
        }
        for (clbit, indices) in self
            .clbit_io_map
            .iter()
            .enumerate()
            .map(|(idx, indices)| (Clbit::new(idx), indices))
        {
            out_dict.set_item(
                self.clbits.get(clbit).unwrap(),
                self.get_node(py, indices[1])?,
            )?;
        }
        for (var, indices) in self
            .var_io_map
            .iter()
            .enumerate()
            .map(|(idx, indices)| (Var::new(idx), indices))
        {
            out_dict.set_item(
                self.vars.get(var).unwrap().clone().into_pyobject(py)?,
                self.get_node(py, indices[1])?,
            )?;
        }
        Ok(out_dict.unbind())
    }

    fn __getstate__(&self, py: Python) -> PyResult<Py<PyDict>> {
        let out_dict = PyDict::new(py);
        out_dict.set_item("name", self.name.as_ref().map(|x| x.clone_ref(py)))?;
        out_dict.set_item("metadata", self.metadata.as_ref().map(|x| x.clone_ref(py)))?;
        out_dict.set_item("qregs", self.qregs.cached(py))?;
        out_dict.set_item("cregs", self.cregs.cached(py))?;
        out_dict.set_item("global_phase", self.global_phase.clone())?;
        out_dict.set_item(
            "qubit_io_map",
            self.qubit_io_map
                .iter()
                .enumerate()
                .map(|(k, v)| (k, [v[0].index(), v[1].index()]))
                .into_py_dict(py)?,
        )?;
        out_dict.set_item(
            "clbit_io_map",
            self.clbit_io_map
                .iter()
                .enumerate()
                .map(|(k, v)| (k, [v[0].index(), v[1].index()]))
                .into_py_dict(py)?,
        )?;
        out_dict.set_item(
            "var_io_map",
            self.var_io_map
                .iter()
                .enumerate()
                .map(|(k, v)| (k, [v[0].index(), v[1].index()]))
                .into_py_dict(py)?,
        )?;
        out_dict.set_item("op_name", self.op_names.clone())?;
        out_dict.set_item(
            "identifier_info",
            self.identifier_info
                .iter()
                .map(|(k, v)| (k, v.clone().to_pickle(py).unwrap()))
                .into_py_dict(py)?,
        )?;
        out_dict.set_item("qubits", self.qubits.objects())?;
        out_dict.set_item("clbits", self.clbits.objects())?;
        out_dict.set_item("vars", self.vars.objects().clone())?;
        out_dict.set_item("stretches", self.stretches.objects().clone())?;
        let mut nodes: Vec<PyObject> = Vec::with_capacity(self.dag.node_count());
        for node_idx in self.dag.node_indices() {
            let node_data = self.get_node(py, node_idx)?;
            nodes.push((node_idx.index(), node_data).into_py_any(py)?);
        }
        out_dict.set_item("nodes", nodes)?;
        out_dict.set_item(
            "nodes_removed",
            self.dag.node_count() != self.dag.node_bound(),
        )?;
        let mut edges: Vec<PyObject> = Vec::with_capacity(self.dag.edge_bound());
        // edges are saved with none (deleted edges) instead of their index to save space
        for i in 0..self.dag.edge_bound() {
            let idx = EdgeIndex::new(i);
            let edge = match self.dag.edge_weight(idx) {
                Some(edge_w) => {
                    let endpoints = self.dag.edge_endpoints(idx).unwrap();
                    (
                        endpoints.0.index(),
                        endpoints.1.index(),
                        edge_w.to_pickle(py)?,
                    )
                        .into_py_any(py)?
                }
                None => py.None(),
            };
            edges.push(edge);
        }
        out_dict.set_item("edges", edges)?;
        Ok(out_dict.unbind())
    }

    fn __setstate__(&mut self, py: Python, state: PyObject) -> PyResult<()> {
        let dict_state = state.downcast_bound::<PyDict>(py)?;
        self.name = dict_state.get_item("name")?.unwrap().extract()?;
        self.metadata = dict_state.get_item("metadata")?.unwrap().extract()?;
        self.qregs =
            RegisterData::from_mapping(dict_state.get_item("qregs")?.unwrap().extract::<IndexMap<
                String,
                QuantumRegister,
                ::ahash::RandomState,
            >>()?);
        self.cregs =
            RegisterData::from_mapping(dict_state.get_item("cregs")?.unwrap().extract::<IndexMap<
                String,
                ClassicalRegister,
                ::ahash::RandomState,
            >>()?);
        self.global_phase = dict_state.get_item("global_phase")?.unwrap().extract()?;
        self.op_names = dict_state.get_item("op_name")?.unwrap().extract()?;
        let binding = dict_state.get_item("identifier_info")?.unwrap();
        let identifier_info_raw = binding.downcast::<PyDict>().unwrap();
        self.identifier_info =
            IndexMap::with_capacity_and_hasher(identifier_info_raw.len(), RandomState::default());
        for (key, value) in identifier_info_raw.iter() {
            let name = key.extract()?;
            let info = DAGIdentifierInfo::from_pickle(&value)?;
            match &info {
                DAGIdentifierInfo::Stretch(info) => match info.type_ {
                    DAGStretchType::Capture => {
                        self.stretches_capture.insert(info.stretch);
                    }
                    DAGStretchType::Declare => {
                        self.stretches_declare.push(info.stretch);
                    }
                },
                DAGIdentifierInfo::Var(info) => match info.type_ {
                    DAGVarType::Input => {
                        self.vars_input.insert(info.var);
                    }
                    DAGVarType::Capture => {
                        self.vars_capture.insert(info.var);
                    }
                    DAGVarType::Declare => {
                        self.vars_declare.insert(info.var);
                    }
                },
            }
            self.identifier_info.insert(name, info);
        }
        let binding = dict_state.get_item("qubits")?.unwrap();
        let qubits_raw = binding.extract::<Vec<ShareableQubit>>()?;
        for bit in qubits_raw.into_iter() {
            self.qubits.add(bit, false)?;
        }
        let binding = dict_state.get_item("clbits")?.unwrap();
        let clbits_raw = binding.extract::<Vec<ShareableClbit>>()?;
        for bit in clbits_raw.into_iter() {
            self.clbits.add(bit, false)?;
        }
        let binding = dict_state.get_item("vars")?.unwrap();
        let vars_raw = binding.downcast::<PyList>()?;
        for v in vars_raw.iter() {
            self.vars.add(v.extract()?, false)?;
        }
        let binding = dict_state.get_item("stretches")?.unwrap();
        let stretches_raw = binding.downcast::<PyList>()?;
        for s in stretches_raw.iter() {
            self.stretches.add(s.extract()?, false)?;
        }
        let binding = dict_state.get_item("qubit_io_map")?.unwrap();
        let qubit_index_map_raw = binding.downcast::<PyDict>().unwrap();
        self.qubit_io_map = Vec::with_capacity(qubit_index_map_raw.len());
        for (_k, v) in qubit_index_map_raw.iter() {
            let indices: [usize; 2] = v.extract()?;
            self.qubit_io_map
                .push([NodeIndex::new(indices[0]), NodeIndex::new(indices[1])]);
        }
        let binding = dict_state.get_item("clbit_io_map")?.unwrap();
        let clbit_index_map_raw = binding.downcast::<PyDict>().unwrap();
        self.clbit_io_map = Vec::with_capacity(clbit_index_map_raw.len());
        for (_k, v) in clbit_index_map_raw.iter() {
            let indices: [usize; 2] = v.extract()?;
            self.clbit_io_map
                .push([NodeIndex::new(indices[0]), NodeIndex::new(indices[1])]);
        }
        let binding = dict_state.get_item("var_io_map")?.unwrap();
        let var_index_map_raw = binding.downcast::<PyDict>().unwrap();
        self.var_io_map = Vec::with_capacity(var_index_map_raw.len());
        for (_k, v) in var_index_map_raw.iter() {
            let indices: [usize; 2] = v.extract()?;
            self.var_io_map
                .push([NodeIndex::new(indices[0]), NodeIndex::new(indices[1])]);
        }
        // Rebuild Graph preserving index holes:
        let binding = dict_state.get_item("nodes")?.unwrap();
        let nodes_lst = binding.downcast::<PyList>()?;
        let binding = dict_state.get_item("edges")?.unwrap();
        let edges_lst = binding.downcast::<PyList>()?;
        let node_removed: bool = dict_state.get_item("nodes_removed")?.unwrap().extract()?;
        self.dag = StableDiGraph::default();
        if !node_removed {
            for item in nodes_lst.iter() {
                let node_w = item.downcast::<PyTuple>().unwrap().get_item(1).unwrap();
                let weight = self.pack_into(py, &node_w)?;
                self.dag.add_node(weight);
            }
        } else if nodes_lst.len() == 1 {
            // graph has only one node, handle logic here to save one if in the loop later
            let binding = nodes_lst.get_item(0).unwrap();
            let item = binding.downcast::<PyTuple>().unwrap();
            let node_idx: usize = item.get_item(0).unwrap().extract().unwrap();
            let node_w = item.get_item(1).unwrap();

            for _i in 0..node_idx {
                self.dag.add_node(NodeType::QubitIn(Qubit(u32::MAX)));
            }
            let weight = self.pack_into(py, &node_w)?;
            self.dag.add_node(weight);
            for i in 0..node_idx {
                self.dag.remove_node(NodeIndex::new(i));
            }
        } else {
            let binding = nodes_lst.get_item(nodes_lst.len() - 1).unwrap();
            let last_item = binding.downcast::<PyTuple>().unwrap();

            // list of temporary nodes that will be removed later to re-create holes
            let node_bound_1: usize = last_item.get_item(0).unwrap().extract().unwrap();
            let mut tmp_nodes: Vec<NodeIndex> =
                Vec::with_capacity(node_bound_1 + 1 - nodes_lst.len());

            for item in nodes_lst {
                let item = item.downcast::<PyTuple>().unwrap();
                let next_index: usize = item.get_item(0).unwrap().extract().unwrap();
                let weight: PyObject = item.get_item(1).unwrap().extract().unwrap();
                while next_index > self.dag.node_bound() {
                    // node does not exist
                    let tmp_node = self.dag.add_node(NodeType::QubitIn(Qubit(u32::MAX)));
                    tmp_nodes.push(tmp_node);
                }
                // add node to the graph, and update the next available node index
                let weight = self.pack_into(py, weight.bind(py))?;
                self.dag.add_node(weight);
            }
            // Remove any temporary nodes we added
            for tmp_node in tmp_nodes {
                self.dag.remove_node(tmp_node);
            }
        }

        // to ensure O(1) on edge deletion, use a temporary node to store missing edges
        let tmp_node = self.dag.add_node(NodeType::QubitIn(Qubit(u32::MAX)));

        for item in edges_lst {
            if item.is_none() {
                // add a temporary edge that will be deleted later to re-create the hole
                self.dag
                    .add_edge(tmp_node, tmp_node, Wire::Qubit(Qubit(u32::MAX)));
            } else {
                let triple = item.downcast::<PyTuple>().unwrap();
                let edge_p: usize = triple.get_item(0).unwrap().extract().unwrap();
                let edge_c: usize = triple.get_item(1).unwrap().extract().unwrap();
                let edge_w = Wire::from_pickle(&triple.get_item(2).unwrap())?;
                self.dag
                    .add_edge(NodeIndex::new(edge_p), NodeIndex::new(edge_c), edge_w);
            }
        }
        self.dag.remove_node(tmp_node);
        self.qubit_locations = BitLocator::with_capacity(self.qubits.len());
        for (index, qubit) in self.qubits.objects().iter().enumerate() {
            let registers = self
                .qregs
                .registers()
                .iter()
                .filter_map(|x| x.index_of(qubit).map(|y| (x.clone(), y)));
            self.qubit_locations
                .insert(qubit.clone(), BitLocations::new(index as u32, registers));
        }
        self.clbit_locations = BitLocator::with_capacity(self.clbits.len());
        for (index, clbit) in self.clbits.objects().iter().enumerate() {
            let registers = self
                .cregs
                .registers()
                .iter()
                .filter_map(|x| x.index_of(clbit).map(|y| (x.clone(), y)));
            self.clbit_locations
                .insert(clbit.clone(), BitLocations::new(index as u32, registers));
        }
        Ok(())
    }

    /// Returns the current sequence of registered :class:`.Qubit` instances as a list.
    ///
    /// .. warning::
    ///
    ///     Do not modify this list yourself.  It will invalidate the :class:`DAGCircuit` data
    ///     structures.
    ///
    /// Returns:
    ///     list(:class:`.Qubit`): The current sequence of registered qubits.
    #[getter(qubits)]
    pub fn py_qubits(&self, py: Python<'_>) -> Py<PyList> {
        self.qubits.cached(py).clone_ref(py)
    }

    /// Returns the current sequence of registered :class:`.Clbit`
    /// instances as a list.
    ///
    /// .. warning::
    ///
    ///     Do not modify this list yourself.  It will invalidate the :class:`DAGCircuit` data
    ///     structures.
    ///
    /// Returns:
    ///     list(:class:`.Clbit`): The current sequence of registered clbits.
    #[getter(clbits)]
    pub fn py_clbits(&self, py: Python<'_>) -> Py<PyList> {
        self.clbits.cached(py).clone_ref(py)
    }

    /// Return a list of the wires in order.
    #[getter]
    fn get_wires(&self, py: Python<'_>) -> PyResult<Py<PyList>> {
        let wires: Bound<PyList> = PyList::new(py, self.qubits.objects().iter())?;

        for clbit in self.clbits.objects().iter() {
            wires.append(clbit)?
        }

        let out_list = PyList::new(py, wires)?;
        for var in self.vars.objects() {
            out_list.append(var.clone().into_py_any(py)?)?;
        }
        Ok(out_list.unbind())
    }

    /// Returns the number of nodes in the dag.
    #[getter]
    fn get_node_counter(&self) -> usize {
        self.dag.node_count()
    }

    /// Return the global phase of the circuit.
    #[getter]
    pub fn get_global_phase(&self) -> Param {
        self.global_phase.clone()
    }

    /// Set the global phase of the circuit.
    ///
    /// Args:
    ///     angle (float, :class:`.ParameterExpression`): The phase angle.
    #[setter]
    pub fn set_global_phase(&mut self, angle: Param) -> PyResult<()> {
        match angle {
            Param::Float(angle) => {
                self.global_phase = Param::Float(angle.rem_euclid(2. * PI));
            }
            Param::ParameterExpression(angle) => {
                self.global_phase = Param::ParameterExpression(angle);
            }
            Param::Obj(_) => return Err(PyTypeError::new_err("Invalid type for global phase")),
        }
        Ok(())
    }

    /// Remove all operation nodes with the given name.
    fn remove_all_ops_named(&mut self, opname: &str) {
        let mut to_remove = Vec::new();
        for (id, weight) in self.dag.node_references() {
            if let NodeType::Operation(packed) = &weight {
                if opname == packed.op().name() {
                    to_remove.push(id);
                }
            }
        }
        for node in to_remove {
            self.remove_op_node(node);
        }
    }

    /// Add individual qubit wires.
    fn add_qubits(&mut self, qubits: Vec<Bound<PyAny>>) -> PyResult<()> {
        for bit in qubits.into_iter() {
            let Ok(bit) = bit.extract::<ShareableQubit>() else {
                return Err(DAGCircuitError::new_err("not a Qubit instance."));
            };
            if self.qubits.find(&bit).is_some() {
                return Err(DAGCircuitError::new_err(format!(
                    "duplicate qubits {:?}",
                    bit
                )));
            }
            self.add_qubit_unchecked(bit)?;
        }
        Ok(())
    }

    /// Add individual qubit wires.
    fn add_clbits(&mut self, clbits: Vec<Bound<'_, PyAny>>) -> PyResult<()> {
        for bit in clbits.into_iter() {
            let Ok(bit) = bit.extract::<ShareableClbit>() else {
                return Err(DAGCircuitError::new_err("not a Clbit instance."));
            };
            if self.clbits.find(&bit).is_some() {
                return Err(DAGCircuitError::new_err(format!(
                    "duplicate clbits {:?}",
                    bit
                )));
            }
            self.add_clbit_unchecked(bit)?;
        }
        Ok(())
    }

    /// Add all wires in a quantum register.
    pub fn add_qreg(&mut self, qreg: QuantumRegister) -> PyResult<()> {
        self.qregs
            .add_register(qreg.clone(), true)
            .map_err(|_| DAGCircuitError::new_err(format!("duplicate register {}", qreg.name())))?;

        for (index, bit) in qreg.bits().enumerate() {
            if self.qubits.find(&bit).is_none() {
                self.add_qubit_unchecked(bit.clone())?;
            }
            let locations: &mut BitLocations<QuantumRegister> =
                self.qubit_locations.get_mut(&bit).unwrap();
            locations.add_register(qreg.clone(), index);
        }
        Ok(())
    }

    /// Add all wires in a classical register.
    fn add_creg(&mut self, creg: ClassicalRegister) -> PyResult<()> {
        self.cregs
            .add_register(creg.clone(), true)
            .map_err(|_| DAGCircuitError::new_err(format!("duplicate register {}", creg.name())))?;

        for (index, bit) in creg.bits().enumerate() {
            if self.clbits.find(&bit).is_none() {
                self.add_clbit_unchecked(bit.clone())?;
            }
            let locations: &mut BitLocations<ClassicalRegister> =
                self.clbit_locations.get_mut(&bit).unwrap();
            locations.add_register(creg.clone(), index);
        }
        Ok(())
    }

    /// Finds locations in the circuit, by mapping the Qubit and Clbit to positional index
    /// BitLocations is defined as: BitLocations = namedtuple("BitLocations", ("index", "registers"))
    ///
    /// Args:
    ///     bit (Bit): The bit to locate.
    ///
    /// Returns:
    ///     namedtuple(int, List[Tuple(Register, int)]): A 2-tuple. The first element (``index``)
    ///         contains the index at which the ``Bit`` can be found (in either
    ///         :obj:`~DAGCircuit.qubits`, :obj:`~DAGCircuit.clbits`, depending on its
    ///         type). The second element (``registers``) is a list of ``(register, index)``
    ///         pairs with an entry for each :obj:`~Register` in the circuit which contains the
    ///         :obj:`~Bit` (and the index in the :obj:`~Register` at which it can be found).
    ///
    ///   Raises:
    ///     DAGCircuitError: If the supplied :obj:`~Bit` was of an unknown type.
    ///     DAGCircuitError: If the supplied :obj:`~Bit` could not be found on the circuit.
    fn find_bit<'py>(
        &self,
        py: Python<'py>,
        bit: &Bound<'py, PyAny>,
    ) -> PyResult<Bound<'py, PyBitLocations>> {
        if let Ok(qubit) = bit.extract::<ShareableQubit>() {
            self.qubit_locations
                .get(&qubit)
                .map(|location| location.clone().into_pyobject(py))
                .transpose()?
                .ok_or_else(|| {
                    DAGCircuitError::new_err(format!(
                        "Could not locate provided bit: {}. Has it been added to the DAGCircuit?",
                        bit
                    ))
                })
        } else if let Ok(clbit) = bit.extract::<ShareableClbit>() {
            self.clbit_locations
                .get(&clbit)
                .map(|location| location.clone().into_pyobject(py))
                .transpose()?
                .ok_or_else(|| {
                    DAGCircuitError::new_err(format!(
                        "Could not locate provided bit: {}. Has it been added to the DAGCircuit?",
                        bit
                    ))
                })
        } else {
            Err(DAGCircuitError::new_err(format!(
                "Could not locate bit of unknown type: {}",
                bit.get_type()
            )))
        }
    }

    /// Remove classical bits from the circuit. All bits MUST be idle.
    /// Any registers with references to at least one of the specified bits will
    /// also be removed.
    ///
    /// .. warning::
    ///     This method is rather slow, since it must iterate over the entire
    ///     DAG to fix-up bit indices.
    ///
    /// Args:
    ///     clbits (List[Clbit]): The bits to remove.
    ///
    /// Raises:
    ///     DAGCircuitError: a clbit is not a :obj:`.Clbit`, is not in the circuit,
    ///         or is not idle.
    #[pyo3(signature = (*clbits))]
    fn remove_clbits(&mut self, py: Python, clbits: Vec<ShareableClbit>) -> PyResult<()> {
        let bit_iter = match self.clbits.map_objects(clbits.iter().cloned()) {
            Ok(bit_iter) => bit_iter,
            Err(_) => {
                return Err(DAGCircuitError::new_err(format!(
                    "clbits not in circuit: {:?}",
                    clbits
                )))
            }
        };
        let clbits: HashSet<Clbit> = bit_iter.collect();
        let mut busy_bits = Vec::new();
        for bit in clbits.iter() {
            if !self.is_wire_idle(Wire::Clbit(*bit))? {
                busy_bits.push(self.clbits.get(*bit).unwrap());
            }
        }

        if !busy_bits.is_empty() {
            return Err(DAGCircuitError::new_err(format!(
                "clbits not idle: {:?}",
                busy_bits
            )));
        }

        // Remove any references to bits.
        let mut cregs_to_remove = Vec::new();
        for creg in self.cregs.registers() {
            for bit in creg.bits() {
                if clbits.contains(&self.clbits.find(&bit).unwrap()) {
                    cregs_to_remove.push(creg.clone());
                    break;
                }
            }
        }
        self.remove_cregs(&PyTuple::new(py, cregs_to_remove)?)?;

        // Remove DAG in/out nodes etc.
        for bit in clbits.iter() {
            self.remove_idle_wire(Wire::Clbit(*bit))?;
        }

        // Copy the current clbit mapping so we can use it while remapping
        // wires used on edges and in operation cargs.
        let old_clbits = self.clbits.clone();

        // Remove the clbit indices, which will invalidate our mapping of Clbit to
        // Python bits throughout the entire DAG.
        self.clbits.remove_indices(clbits.clone())?;

        // Update input/output maps to use new Clbits.
        let io_mapping: HashMap<Clbit, [NodeIndex; 2]> = self
            .clbit_io_map
            .drain(..)
            .enumerate()
            .filter_map(|(k, v)| {
                let clbit = Clbit::new(k);
                if clbits.contains(&clbit) {
                    None
                } else {
                    Some((
                        self.clbits
                            .find(old_clbits.get(Clbit::new(k)).unwrap())
                            .unwrap(),
                        v,
                    ))
                }
            })
            .collect();

        self.clbit_io_map = (0..io_mapping.len())
            .map(|idx| {
                let clbit = Clbit::new(idx);
                io_mapping[&clbit]
            })
            .collect();

        // Update edges to use the new Clbits.
        for edge_weight in self.dag.edge_weights_mut() {
            if let Wire::Clbit(c) = edge_weight {
                *c = self.clbits.find(old_clbits.get(*c).unwrap()).unwrap();
            }
        }

        // Update operation cargs to use the new Clbits.
        for node_weight in self.dag.node_weights_mut() {
            match node_weight {
                NodeType::Operation(op) => {
                    let cargs = self.cargs_interner.get(op.clbits);
                    let carg_bits = old_clbits.map_indices(cargs).cloned();
                    op.clbits = self
                        .cargs_interner
                        .insert_owned(self.clbits.map_objects(carg_bits)?.collect());
                }
                NodeType::ClbitIn(c) | NodeType::ClbitOut(c) => {
                    *c = self.clbits.find(old_clbits.get(*c).unwrap()).unwrap();
                }
                _ => (),
            }
        }

        // Update bit locations.
        for (i, bit) in self.clbits.objects().iter().enumerate() {
            let raw_loc = self.clbit_locations.get_mut(bit).unwrap();
            raw_loc.index = i as u32;
        }
        Ok(())
    }

    /// Remove classical registers from the circuit, leaving underlying bits
    /// in place.
    ///
    /// Raises:
    ///     DAGCircuitError: a creg is not a ClassicalRegister, or is not in
    ///     the circuit.
    #[pyo3(signature = (*cregs))]
    fn remove_cregs(&mut self, cregs: &Bound<PyTuple>) -> PyResult<()> {
        let mut valid_regs: Vec<ClassicalRegister> = Vec::new();
        for reg in cregs.iter() {
            if let Ok(creg) = reg.extract::<ClassicalRegister>() {
                if let Some(reg) = self.cregs.get(creg.name()) {
                    if reg != &creg {
                        return Err(DAGCircuitError::new_err(format!(
                            "creg not in circuit: {:?}",
                            reg
                        )));
                    }
                    valid_regs.push(creg);
                } else {
                    return Err(DAGCircuitError::new_err(format!(
                        "creg not in circuit: {:?}",
                        reg
                    )));
                }
            } else {
                return Err(DAGCircuitError::new_err(format!(
                    "creg not of type ClassicalRegister: {:?}",
                    reg
                )));
            }
        }

        // Use an iterator that will remove the registers from the circuit as it iterates.
        let valid_names = valid_regs.iter().map(|reg| {
            for (index, bit) in reg.bits().enumerate() {
                let bit_position = self.clbit_locations.get_mut(&bit).unwrap();
                bit_position.remove_register(reg, index);
            }
            reg.name().to_string()
        });
        self.cregs.remove_registers(valid_names);
        Ok(())
    }

    /// Remove quantum bits from the circuit. All bits MUST be idle.
    /// Any registers with references to at least one of the specified bits will
    /// also be removed.
    ///
    /// .. warning::
    ///     This method is rather slow, since it must iterate over the entire
    ///     DAG to fix-up bit indices.
    ///
    /// Args:
    ///     qubits (List[~qiskit.circuit.Qubit]): The bits to remove.
    ///
    /// Raises:
    ///     DAGCircuitError: a qubit is not a :obj:`~.circuit.Qubit`, is not in the circuit,
    ///         or is not idle.
    #[pyo3(signature = (*qubits))]
    fn remove_qubits(&mut self, py: Python, qubits: Vec<ShareableQubit>) -> PyResult<()> {
        let bit_iter = match self.qubits.map_objects(qubits.iter().cloned()) {
            Ok(bit_iter) => bit_iter,
            Err(_) => {
                return Err(DAGCircuitError::new_err(format!(
                    "qubits not in circuit: {:?}",
                    qubits
                )))
            }
        };
        let qubits: HashSet<Qubit> = bit_iter.collect();

        let mut busy_bits = Vec::new();
        for bit in qubits.iter() {
            if !self.is_wire_idle(Wire::Qubit(*bit))? {
                busy_bits.push(self.qubits.get(*bit).unwrap());
            }
        }

        if !busy_bits.is_empty() {
            return Err(DAGCircuitError::new_err(format!(
                "qubits not idle: {:?}",
                busy_bits
            )));
        }

        // Remove any references to bits.
        let mut qregs_to_remove = Vec::new();
        for qreg in self.qregs.registers() {
            for bit in qreg.bits() {
                if qubits.contains(&self.qubits.find(&bit).unwrap()) {
                    qregs_to_remove.push(qreg.clone());
                    break;
                }
            }
        }
        self.remove_qregs(&PyTuple::new(py, qregs_to_remove)?)?;

        // Remove DAG in/out nodes etc.
        for bit in qubits.iter() {
            self.remove_idle_wire(Wire::Qubit(*bit))?;
        }

        // Copy the current qubit mapping so we can use it while remapping
        // wires used on edges and in operation qargs.
        let old_qubits = self.qubits.clone();

        // Remove the qubit indices, which will invalidate our mapping of Qubit to
        // Python bits throughout the entire DAG.
        self.qubits.remove_indices(qubits.clone())?;

        // Update input/output maps to use new Qubits.
        let io_mapping: HashMap<Qubit, [NodeIndex; 2]> = self
            .qubit_io_map
            .drain(..)
            .enumerate()
            .filter_map(|(k, v)| {
                let qubit = Qubit::new(k);
                if qubits.contains(&qubit) {
                    None
                } else {
                    Some((self.qubits.find(old_qubits.get(qubit).unwrap()).unwrap(), v))
                }
            })
            .collect();

        self.qubit_io_map = (0..io_mapping.len())
            .map(|idx| {
                let qubit = Qubit::new(idx);
                io_mapping[&qubit]
            })
            .collect();

        // Update edges to use the new Qubits.
        for edge_weight in self.dag.edge_weights_mut() {
            if let Wire::Qubit(b) = edge_weight {
                *b = self.qubits.find(old_qubits.get(*b).unwrap()).unwrap();
            }
        }

        // Update operation qargs to use the new Qubits.
        for node_weight in self.dag.node_weights_mut() {
            match node_weight {
                NodeType::Operation(op) => {
                    let qargs = self.qargs_interner.get(op.qubits);
                    let qarg_bits = old_qubits.map_indices(qargs).cloned();
                    op.qubits = self
                        .qargs_interner
                        .insert_owned(self.qubits.map_objects(qarg_bits)?.collect());
                }
                NodeType::QubitIn(q) | NodeType::QubitOut(q) => {
                    *q = self.qubits.find(old_qubits.get(*q).unwrap()).unwrap();
                }
                _ => (),
            }
        }

        // Update bit locations.
        for (i, bit) in self.qubits.objects().iter().enumerate() {
            let raw_loc = self.qubit_locations.get_mut(bit).unwrap();
            raw_loc.index = i as u32;
        }
        Ok(())
    }

    /// Remove quantum registers from the circuit, leaving underlying bits
    /// in place.
    ///
    /// Raises:
    ///     DAGCircuitError: a qreg is not a QuantumRegister, or is not in
    ///     the circuit.
    #[pyo3(signature = (*qregs))]
    fn remove_qregs(&mut self, qregs: &Bound<PyTuple>) -> PyResult<()> {
        // let self_bound_cregs = self.cregs.bind(py);
        let mut valid_regs: Vec<QuantumRegister> = Vec::new();
        for reg in qregs.iter() {
            if let Ok(qregs) = reg.extract::<QuantumRegister>() {
                if let Some(reg) = self.qregs.get(qregs.name()) {
                    if reg != &qregs {
                        return Err(DAGCircuitError::new_err(format!(
                            "creg not in circuit: {:?}",
                            reg
                        )));
                    }
                    valid_regs.push(qregs);
                } else {
                    return Err(DAGCircuitError::new_err(format!(
                        "creg not in circuit: {:?}",
                        reg
                    )));
                }
            } else {
                return Err(DAGCircuitError::new_err(format!(
                    "creg not of type ClassicalRegister: {:?}",
                    reg
                )));
            }
        }

        // Use an iterator that will remove the registers from the circuit as it iterates.
        let valid_names = valid_regs.iter().map(|reg| {
            for (index, bit) in reg.bits().enumerate() {
                let bit_position = self.qubit_locations.get_mut(&bit).unwrap();
                bit_position.remove_register(reg, index);
            }
            reg.name().to_string()
        });
        self.qregs.remove_registers(valid_names);
        Ok(())
    }

    /// Verify that the condition is valid.
    ///
    /// Args:
    ///     name (string): used for error reporting
    ///     condition (tuple or None): a condition tuple (ClassicalRegister, int) or (Clbit, bool)
    ///
    /// Raises:
    ///     DAGCircuitError: if conditioning on an invalid register
    fn _check_condition(&self, py: Python, name: &str, condition: &Bound<PyAny>) -> PyResult<()> {
        if condition.is_none() {
            return Ok(());
        }

        let resources = condition_resources(condition)?;
        for reg in resources.cregs.bind(py) {
            if !self
                .cregs
                .contains_key(reg.getattr(intern!(py, "name"))?.to_string().as_str())
            {
                return Err(DAGCircuitError::new_err(format!(
                    "invalid creg in condition for {}",
                    name
                )));
            }
        }

        for bit in resources.clbits.bind(py) {
            let bit: ShareableClbit = bit.extract()?;
            if self.clbits.find(&bit).is_none() {
                return Err(DAGCircuitError::new_err(format!(
                    "invalid clbits in condition for {}",
                    name
                )));
            }
        }

        Ok(())
    }

    /// Return a copy of self with the same structure but empty.
    ///
    /// That structure includes:
    ///     * name and other metadata
    ///     * global phase
    ///     * duration
    ///     * all the qubits and clbits, including the registers.
    ///
    /// Returns:
    ///     DAGCircuit: An empty copy of self.
    #[pyo3(signature = (*, vars_mode="alike"))]
    pub fn copy_empty_like(&self, py: Python, vars_mode: &str) -> PyResult<Self> {
        let mut target_dag = DAGCircuit::with_capacity(
            py,
            self.num_qubits(),
            self.num_clbits(),
            Some(self.num_vars()),
            None,
            None,
            Some(self.num_stretches()),
        )?;
        target_dag.name = self.name.as_ref().map(|n| n.clone_ref(py));
        target_dag.global_phase = self.global_phase.clone();
        target_dag.duration = self.duration.as_ref().map(|d| d.clone_ref(py));
        target_dag.unit.clone_from(&self.unit);
        target_dag.metadata = self.metadata.as_ref().map(|m| m.clone_ref(py));
        target_dag.qargs_interner = self.qargs_interner.clone();
        target_dag.cargs_interner = self.cargs_interner.clone();

        for bit in self.qubits.objects() {
            target_dag.add_qubit_unchecked(bit.clone())?;
        }
        for bit in self.clbits.objects() {
            target_dag.add_clbit_unchecked(bit.clone())?;
        }
        for reg in self.qregs.registers() {
            target_dag.add_qreg(reg.clone())?;
        }
        for reg in self.cregs.registers() {
            target_dag.add_creg(reg.clone())?;
        }
        if vars_mode == "alike" {
            for info in self.identifier_info.values() {
                match info {
                    DAGIdentifierInfo::Stretch(DAGStretchInfo { stretch, type_ }) => {
                        let stretch = self.stretches.get(*stretch).unwrap().clone();
                        match type_ {
                            DAGStretchType::Capture => {
                                target_dag.add_captured_stretch(stretch)?;
                            }
                            DAGStretchType::Declare => {
                                target_dag.add_declared_stretch(stretch)?;
                            }
                        }
                    }
                    DAGIdentifierInfo::Var(DAGVarInfo { var, type_, .. }) => {
                        let var = self.vars.get(*var).unwrap().clone();
                        target_dag.add_var(var, *type_)?;
                    }
                }
            }
        } else if vars_mode == "captures" {
            for info in self.identifier_info.values() {
                match info {
                    DAGIdentifierInfo::Stretch(DAGStretchInfo { stretch, .. }) => {
                        let stretch = self.stretches.get(*stretch).unwrap().clone();
                        target_dag.add_captured_stretch(stretch)?;
                    }
                    DAGIdentifierInfo::Var(DAGVarInfo { var, .. }) => {
                        let var = self.vars.get(*var).unwrap().clone();
                        target_dag.add_var(var, DAGVarType::Capture)?;
                    }
                }
            }
        } else if vars_mode != "drop" {
            return Err(PyValueError::new_err(format!(
                "unknown vars_mode: '{}'",
                vars_mode
            )));
        }

        Ok(target_dag)
    }

    #[pyo3(signature=(node, check=false))]
    fn _apply_op_node_back(
        &mut self,
        py: Python,
        node: &Bound<PyAny>,
        check: bool,
    ) -> PyResult<()> {
        if let NodeType::Operation(inst) = self.pack_into(py, node)? {
            if check {
                self.check_op_addition(py, &inst)?;
            }

            self.push_back(py, inst)?;
            Ok(())
        } else {
            Err(PyTypeError::new_err("Invalid node type input"))
        }
    }

    /// Apply an operation to the output of the circuit.
    ///
    /// Args:
    ///     op (qiskit.circuit.Operation): the operation associated with the DAG node
    ///     qargs (tuple[~qiskit.circuit.Qubit]): qubits that op will be applied to
    ///     cargs (tuple[Clbit]): cbits that op will be applied to
    ///     check (bool): If ``True`` (default), this function will enforce that the
    ///         :class:`.DAGCircuit` data-structure invariants are maintained (all ``qargs`` are
    ///         :class:`~.circuit.Qubit`\\ s, all are in the DAG, etc).  If ``False``, the caller *must*
    ///         uphold these invariants itself, but the cost of several checks will be skipped.
    ///         This is most useful when building a new DAG from a source of known-good nodes.
    /// Returns:
    ///     DAGOpNode: the node for the op that was added to the dag
    ///
    /// Raises:
    ///     DAGCircuitError: if a leaf node is connected to multiple outputs
    #[pyo3(name = "apply_operation_back", signature = (op, qargs=None, cargs=None, *, check=true))]
    pub fn py_apply_operation_back(
        &mut self,
        py: Python,
        op: Bound<PyAny>,
        qargs: Option<TupleLikeArg>,
        cargs: Option<TupleLikeArg>,
        check: bool,
    ) -> PyResult<Py<PyAny>> {
        let py_op = op.extract::<OperationFromPython>()?;
        let qargs = qargs
            .map(|q| q.value.extract::<Vec<ShareableQubit>>())
            .transpose()?;
        let cargs = cargs
            .map(|c| c.value.extract::<Vec<ShareableClbit>>())
            .transpose()?;
        let node = {
            let qubits_id = self.qargs_interner.insert_owned(
                self.qubits
                    .map_objects(qargs.into_iter().flatten())?
                    .collect(),
            );
            let clbits_id = self.cargs_interner.insert_owned(
                self.clbits
                    .map_objects(cargs.into_iter().flatten())?
                    .collect(),
            );
            let instr = PackedInstruction::new(
                py_op.operation,
                qubits_id,
                clbits_id,
                (!py_op.params.is_empty()).then(|| Box::new(py_op.params)),
                py_op.label,
                #[cfg(feature = "cache_pygates")]
                op.unbind().into(),
            );

            if check {
                self.check_op_addition(py, &instr)?;
            }
            self.push_back(py, instr)?
        };

        self.get_node(py, node)
    }

    /// Apply an operation to the input of the circuit.
    ///
    /// Args:
    ///     op (qiskit.circuit.Operation): the operation associated with the DAG node
    ///     qargs (tuple[~qiskit.circuit.Qubit]): qubits that op will be applied to
    ///     cargs (tuple[Clbit]): cbits that op will be applied to
    ///     check (bool): If ``True`` (default), this function will enforce that the
    ///         :class:`.DAGCircuit` data-structure invariants are maintained (all ``qargs`` are
    ///         :class:`~.circuit.Qubit`\\ s, all are in the DAG, etc).  If ``False``, the caller *must*
    ///         uphold these invariants itself, but the cost of several checks will be skipped.
    ///         This is most useful when building a new DAG from a source of known-good nodes.
    /// Returns:
    ///     DAGOpNode: the node for the op that was added to the dag
    ///
    /// Raises:
    ///     DAGCircuitError: if initial nodes connected to multiple out edges
    #[pyo3(name = "apply_operation_front", signature = (op, qargs=None, cargs=None, *, check=true))]
    fn py_apply_operation_front(
        &mut self,
        py: Python,
        op: Bound<PyAny>,
        qargs: Option<TupleLikeArg>,
        cargs: Option<TupleLikeArg>,
        check: bool,
    ) -> PyResult<Py<PyAny>> {
        let py_op = op.extract::<OperationFromPython>()?;
        let qargs = qargs
            .map(|q| q.value.extract::<Vec<ShareableQubit>>())
            .transpose()?;
        let cargs = cargs
            .map(|c| c.value.extract::<Vec<ShareableClbit>>())
            .transpose()?;
        let node = {
            let qubits_id = self.qargs_interner.insert_owned(
                self.qubits
                    .map_objects(qargs.into_iter().flatten())?
                    .collect(),
            );
            let clbits_id = self.cargs_interner.insert_owned(
                self.clbits
                    .map_objects(cargs.into_iter().flatten())?
                    .collect(),
            );
            let instr = PackedInstruction::new(
                py_op.operation,
                qubits_id,
                clbits_id,
                (!py_op.params.is_empty()).then(|| Box::new(py_op.params)),
                py_op.label,
                #[cfg(feature = "cache_pygates")]
                op.unbind().into(),
            );

            if check {
                self.check_op_addition(py, &instr)?;
            }
            self.push_front(py, instr)?
        };

        self.get_node(py, node)
    }

    /// Compose the ``other`` circuit onto the output of this circuit.
    ///
    /// A subset of input wires of ``other`` are mapped
    /// to a subset of output wires of this circuit.
    ///
    /// ``other`` can be narrower or of equal width to ``self``.
    ///
    /// Args:
    ///     other (DAGCircuit): circuit to compose with self
    ///     qubits (list[~qiskit.circuit.Qubit|int]): qubits of self to compose onto.
    ///     clbits (list[Clbit|int]): clbits of self to compose onto.
    ///     front (bool): If True, front composition will be performed (not implemented yet)
    ///     inplace (bool): If True, modify the object. Otherwise return composed circuit.
    ///     inline_captures (bool): If ``True``, variables marked as "captures" in the ``other`` DAG
    ///         will be inlined onto existing uses of those same variables in ``self``.  If ``False``,
    ///         all variables in ``other`` are required to be distinct from ``self``, and they will
    ///         be added to ``self``.
    ///
    /// ..
    ///     Note: unlike `QuantumCircuit.compose`, there's no `var_remap` argument here.  That's
    ///     because the `DAGCircuit` inner-block structure isn't set up well to allow the recursion,
    ///     and `DAGCircuit.compose` is generally only used to rebuild a DAG from layers within
    ///     itself than to join unrelated circuits.  While there's no strong motivating use-case
    ///     (unlike the `QuantumCircuit` equivalent), it's safer and more performant to not provide
    ///     the option.
    ///
    /// Returns:
    ///    DAGCircuit: the composed dag (returns None if inplace==True).
    ///
    /// Raises:
    ///     DAGCircuitError: if ``other`` is wider or there are duplicate edge mappings.
    #[allow(clippy::too_many_arguments)]
    #[pyo3(name="compose", signature = (other, qubits=None, clbits=None, front=false, inplace=true, *, inline_captures=false))]
    fn py_compose(
        &mut self,
        py: Python,
        other: &DAGCircuit,
        qubits: Option<Bound<PyList>>,
        clbits: Option<Bound<PyList>>,
        front: bool,
        inplace: bool,
        inline_captures: bool,
    ) -> PyResult<Option<PyObject>> {
        if front {
            return Err(DAGCircuitError::new_err(
                "Front composition not supported yet.",
            ));
        }

        if other.qubits.len() > self.qubits.len() || other.clbits.len() > self.clbits.len() {
            return Err(DAGCircuitError::new_err(
                "Trying to compose with another DAGCircuit which has more 'in' edges.",
            ));
        }

        let qubits = qubits
            .map(|qubits| {
                qubits
                    .iter()
                    .map(|q| -> PyResult<ShareableQubit> {
                        if q.is_instance_of::<PyInt>() {
                            Ok(self.qubits.get(Qubit::new(q.extract()?)).unwrap().clone())
                        } else {
                            q.extract::<ShareableQubit>()
                        }
                    })
                    .collect::<PyResult<Vec<ShareableQubit>>>()
            })
            .transpose()?;

        let clbits = clbits
            .map(|clbits| {
                clbits
                    .iter()
                    .map(|c| -> PyResult<ShareableClbit> {
                        if c.is_instance_of::<PyInt>() {
                            Ok(self.clbits.get(Clbit::new(c.extract()?)).unwrap().clone())
                        } else {
                            c.extract::<ShareableClbit>()
                        }
                    })
                    .collect::<PyResult<Vec<ShareableClbit>>>()
            })
            .transpose()?;

        // Compose
        if inplace {
            self.compose(
                py,
                other,
                qubits.as_deref(),
                clbits.as_deref(),
                inline_captures,
            )?;
            Ok(None)
        } else {
            let mut dag = self.clone();
            dag.compose(
                py,
                other,
                qubits.as_deref(),
                clbits.as_deref(),
                inline_captures,
            )?;
            let out_obj = dag.into_py_any(py)?;
            Ok(Some(out_obj))
        }
    }

    /// Reverse the operations in the ``self`` circuit.
    ///
    /// Returns:
    ///     DAGCircuit: the reversed dag.
    fn reverse_ops<'py>(slf: PyRef<'py, Self>, py: Python<'py>) -> PyResult<Bound<'py, PyAny>> {
        let qc = imports::DAG_TO_CIRCUIT.get_bound(py).call1((slf,))?;
        let reversed = qc.call_method0("reverse_ops")?;
        imports::CIRCUIT_TO_DAG.get_bound(py).call1((reversed,))
    }

    /// Return idle wires.
    ///
    /// Args:
    ///     ignore (list(str)): List of node names to ignore. Default: []
    ///
    /// Yields:
    ///     Bit: Bit in idle wire.
    ///
    /// Raises:
    ///     DAGCircuitError: If the DAG is invalid
    #[pyo3(signature=(ignore=None))]
    fn idle_wires(&self, py: Python, ignore: Option<&Bound<PyList>>) -> PyResult<Py<PyIterator>> {
        let mut result: Vec<PyObject> = Vec::new();
        let wires = (0..self.qubit_io_map.len())
            .map(|idx| Wire::Qubit(Qubit::new(idx)))
            .chain((0..self.clbit_io_map.len()).map(|idx| Wire::Clbit(Clbit::new(idx))))
            .chain((0..self.var_io_map.len()).map(|idx| Wire::Var(Var::new(idx))));
        match ignore {
            Some(ignore) => {
                // Convert the list to a Rust set.
                let ignore_set = ignore
                    .into_iter()
                    .map(|s| s.extract())
                    .collect::<PyResult<HashSet<String>>>()?;
                for wire in wires {
                    let nodes_found = self.nodes_on_wire(wire, true).into_iter().any(|node| {
                        let weight = self.dag.node_weight(node).unwrap();
                        if let NodeType::Operation(packed) = weight {
                            !ignore_set.contains(packed.op().name())
                        } else {
                            false
                        }
                    });

                    if !nodes_found {
                        result.push(match wire {
                            Wire::Qubit(qubit) => {
                                self.qubits.get(qubit).unwrap().into_py_any(py)?
                            }
                            Wire::Clbit(clbit) => {
                                self.clbits.get(clbit).unwrap().into_py_any(py)?
                            }
                            Wire::Var(var) => {
                                self.vars.get(var).unwrap().clone().into_py_any(py)?
                            }
                        });
                    }
                }
            }
            None => {
                for wire in wires {
                    if self.is_wire_idle(wire)? {
                        result.push(match wire {
                            Wire::Qubit(qubit) => {
                                self.qubits.get(qubit).unwrap().into_py_any(py)?
                            }
                            Wire::Clbit(clbit) => {
                                self.clbits.get(clbit).unwrap().into_py_any(py)?
                            }
                            Wire::Var(var) => {
                                self.vars.get(var).unwrap().clone().into_py_any(py)?
                            }
                        });
                    }
                }
            }
        }
        Ok(PyTuple::new(py, result)?.into_any().try_iter()?.unbind())
    }

    /// Return the number of operations.  If there is control flow present, this count may only
    /// be an estimate, as the complete control-flow path cannot be statically known.
    ///
    /// Args:
    ///     recurse: if ``True``, then recurse into control-flow operations.  For loops with
    ///         known-length iterators are counted unrolled.  If-else blocks sum both of the two
    ///         branches.  While loops are counted as if the loop body runs once only.  Defaults to
    ///         ``False`` and raises :class:`.DAGCircuitError` if any control flow is present, to
    ///         avoid silently returning a mostly meaningless number.
    ///
    /// Returns:
    ///     int: the circuit size
    ///
    /// Raises:
    ///     DAGCircuitError: if an unknown :class:`.ControlFlowOp` is present in a call with
    ///         ``recurse=True``, or any control flow is present in a non-recursive call.
    #[pyo3(signature= (*, recurse=false))]
    fn size(&self, py: Python, recurse: bool) -> PyResult<usize> {
        let mut length = self.dag.node_count() - (self.width() * 2);
        if !self.has_control_flow() {
            return Ok(length);
        }
        if !recurse {
            return Err(DAGCircuitError::new_err(concat!(
                "Size with control flow is ambiguous.",
                " You may use `recurse=True` to get a result",
                " but see this method's documentation for the meaning of this."
            )));
        }

        // Handle recursively.
        let circuit_to_dag = imports::CIRCUIT_TO_DAG.get_bound(py);
        for node in self.dag.node_weights() {
            let NodeType::Operation(node) = node else {
                continue;
            };
            if !node.op().control_flow() {
                continue;
            }
            let OperationRef::Instruction(inst) = node.op().view() else {
                panic!("control flow op must be an instruction");
            };
            let inst_bound = inst.instruction.bind(py);
            if inst_bound.is_instance(imports::FOR_LOOP_OP.get_bound(py))? {
                let blocks = inst_bound.getattr("blocks")?;
                let block_zero = blocks.get_item(0)?;
                let inner_dag: &DAGCircuit = &circuit_to_dag.call1((block_zero,))?.extract()?;
                length += node.params_view().len() * inner_dag.size(py, true)?
            } else if inst_bound.is_instance(imports::WHILE_LOOP_OP.get_bound(py))? {
                let blocks = inst_bound.getattr("blocks")?;
                let block_zero = blocks.get_item(0)?;
                let inner_dag: &DAGCircuit = &circuit_to_dag.call1((block_zero,))?.extract()?;
                length += inner_dag.size(py, true)?
            } else if inst_bound.is_instance(imports::IF_ELSE_OP.get_bound(py))?
                || inst_bound.is_instance(imports::SWITCH_CASE_OP.get_bound(py))?
            {
                let blocks = inst_bound.getattr("blocks")?;
                for block in blocks.try_iter()? {
                    let inner_dag: &DAGCircuit = &circuit_to_dag.call1((block?,))?.extract()?;
                    length += inner_dag.size(py, true)?;
                }
            } else {
                continue;
            }
            // We don't count a control-flow node itself!
            length -= 1;
        }
        Ok(length)
    }

    /// Return the circuit depth.  If there is control flow present, this count may only be an
    /// estimate, as the complete control-flow path cannot be statically known.
    ///
    /// Args:
    ///     recurse: if ``True``, then recurse into control-flow operations.  For loops
    ///         with known-length iterators are counted as if the loop had been manually unrolled
    ///         (*i.e.* with each iteration of the loop body written out explicitly).
    ///         If-else blocks take the longer case of the two branches.  While loops are counted as
    ///         if the loop body runs once only.  Defaults to ``False`` and raises
    ///         :class:`.DAGCircuitError` if any control flow is present, to avoid silently
    ///         returning a nonsensical number.
    ///
    /// Returns:
    ///     int: the circuit depth
    ///
    /// Raises:
    ///     DAGCircuitError: if not a directed acyclic graph
    ///     DAGCircuitError: if unknown control flow is present in a recursive call, or any control
    ///         flow is present in a non-recursive call.
    #[pyo3(signature= (*, recurse=false))]
    fn depth(&self, py: Python, recurse: bool) -> PyResult<usize> {
        if self.qubits.is_empty() && self.clbits.is_empty() && self.num_vars() == 0 {
            return Ok(0);
        }
        if !self.has_control_flow() {
            let weight_fn = |_| -> Result<usize, Infallible> { Ok(1) };
            return match rustworkx_core::dag_algo::longest_path(&self.dag, weight_fn).unwrap() {
                Some(res) => Ok(res.1 - 1),
                None => Err(DAGCircuitError::new_err("not a DAG")),
            };
        }
        if !recurse {
            return Err(DAGCircuitError::new_err(concat!(
                "Depth with control flow is ambiguous.",
                " You may use `recurse=True` to get a result",
                " but see this method's documentation for the meaning of this."
            )));
        }

        // Handle recursively.
        let circuit_to_dag = imports::CIRCUIT_TO_DAG.get_bound(py);
        let mut node_lookup: HashMap<NodeIndex, usize> = HashMap::new();
        for (node_index, node) in self.dag.node_references() {
            let NodeType::Operation(node) = node else {
                continue;
            };
            if !node.op().control_flow() {
                continue;
            }
            let OperationRef::Instruction(inst) = node.op().view() else {
                panic!("control flow op must be an instruction")
            };
            let inst_bound = inst.instruction.bind(py);
            let weight = if inst_bound.is_instance(imports::FOR_LOOP_OP.get_bound(py))? {
                node.params_view().len()
            } else {
                1
            };
            if weight == 0 {
                node_lookup.insert(node_index, 0);
            } else {
                let blocks = inst_bound.getattr("blocks")?;
                let mut block_weights: Vec<usize> = Vec::with_capacity(blocks.len()?);
                for block in blocks.try_iter()? {
                    let inner_dag: &DAGCircuit = &circuit_to_dag.call1((block?,))?.extract()?;
                    block_weights.push(inner_dag.depth(py, true)?);
                }
                node_lookup.insert(node_index, weight * block_weights.iter().max().unwrap());
            }
        }

        let weight_fn = |edge: EdgeReference<'_, Wire>| -> Result<usize, Infallible> {
            Ok(*node_lookup.get(&edge.target()).unwrap_or(&1))
        };
        match rustworkx_core::dag_algo::longest_path(&self.dag, weight_fn).unwrap() {
            Some(res) => Ok(res.1 - 1),
            None => Err(DAGCircuitError::new_err("not a DAG")),
        }
    }

    /// Return the total number of qubits + clbits used by the circuit.
    /// This function formerly returned the number of qubits by the calculation
    /// return len(self._wires) - self.num_clbits()
    /// but was changed by issue #2564 to return number of qubits + clbits
    /// with the new function DAGCircuit.num_qubits replacing the former
    /// semantic of DAGCircuit.width().
    fn width(&self) -> usize {
        self.qubits.len() + self.clbits.len() + self.num_vars()
    }

    /// Return the total number of qubits used by the circuit.
    /// num_qubits() replaces former use of width().
    /// DAGCircuit.width() now returns qubits + clbits for
    /// consistency with Circuit.width() [qiskit-terra #2564].
    pub fn num_qubits(&self) -> usize {
        self.qubits.len()
    }

    /// Return the total number of classical bits used by the circuit.
    pub fn num_clbits(&self) -> usize {
        self.clbits.len()
    }

    /// Compute how many components the circuit can decompose into.
    fn num_tensor_factors(&self) -> usize {
        // This function was forked from rustworkx's
        // number_weekly_connected_components() function as of 0.15.0:
        // https://github.com/Qiskit/rustworkx/blob/0.15.0/src/connectivity/mod.rs#L215-L235

        let mut weak_components = self.dag.node_count();
        let mut vertex_sets = UnionFind::new(self.dag.node_bound());
        for edge in self.dag.edge_references() {
            let (a, b) = (edge.source(), edge.target());
            // union the two vertices of the edge
            if vertex_sets.union(a.index(), b.index()) {
                weak_components -= 1
            };
        }
        weak_components
    }

    fn __eq__(&self, py: Python, other: &DAGCircuit) -> PyResult<bool> {
        // Try to convert to float, but in case of unbound ParameterExpressions
        // a TypeError will be raise, fallback to normal equality in those
        // cases.
        let phase_is_close = |self_phase: f64, other_phase: f64| -> bool {
            ((self_phase - other_phase + PI).rem_euclid(2. * PI) - PI).abs() <= 1.0e-10
        };
        let normalize_param = |param: &Param| {
            if let Param::ParameterExpression(ob) = param {
                ob.bind(py)
                    .call_method0(intern!(py, "numeric"))
                    .ok()
                    .map(|ob| ob.extract::<Param>())
                    .unwrap_or_else(|| Ok(param.clone()))
            } else {
                Ok(param.clone())
            }
        };

        let phase_eq = match [
            normalize_param(&self.global_phase)?,
            normalize_param(&other.global_phase)?,
        ] {
            [Param::Float(self_phase), Param::Float(other_phase)] => {
                Ok(phase_is_close(self_phase, other_phase))
            }
            _ => self.global_phase.eq(py, &other.global_phase),
        }?;
        if !phase_eq {
            return Ok(false);
        }

        // We don't do any semantic equivalence between Var nodes, as things stand; DAGs can only be
        // equal in our mind if they use the exact same UUID vars.
        if self.vars_input.len() != other.vars_input.len()
            || self.vars_capture.len() != other.vars_capture.len()
            || self.vars_declare.len() != other.vars_declare.len()
        {
            return Ok(false);
        }

        if self.stretches_capture.len() != other.stretches_capture.len()
            || self.stretches_declare.len() != other.stretches_declare.len()
        {
            return Ok(false);
        }

        let var_eq = |our_vars: &HashSet<Var>, their_vars: &HashSet<Var>| -> PyResult<bool> {
            for our_var in our_vars {
                let our_var = self.vars.get(*our_var).unwrap();
                let Some(their_var) = other.vars.find(our_var) else {
                    // The var isn't registered at all.
                    return Ok(false);
                };
                if !their_vars.contains(&their_var) {
                    // It's registered, but not as the right kind (e.g. not a capture).
                    return Ok(false);
                }
            }
            Ok(true)
        };

        if !var_eq(&self.vars_input, &other.vars_input)?
            || !var_eq(&self.vars_capture, &other.vars_capture)?
            || !var_eq(&self.vars_declare, &other.vars_declare)?
        {
            return Ok(false);
        }

        for our_stretch in self.stretches_capture.iter() {
            let our_stretch = self.stretches.get(*our_stretch).unwrap();
            let Some(their_stretch) = other.stretches.find(our_stretch) else {
                // The stretch isn't registered at all.
                return Ok(false);
            };
            if !other.stretches_capture.contains(&their_stretch) {
                // It's registered, but not as a capture.
                return Ok(false);
            }
        }

        // Declared stretches must match exact order.
        for (our_stretch, their_stretch) in
            self.stretches_declare.iter().zip(&other.stretches_declare)
        {
            if self.stretches.get(*our_stretch) != other.stretches.get(*their_stretch) {
                return Ok(false);
            }
        }

        let self_bit_indices = {
            let indices = self
                .qubits
                .objects()
                .into_pyobject(py)?
                .try_iter()?
                .chain(self.clbits.objects().into_pyobject(py)?.try_iter()?)
                .enumerate()
                .map(|(idx, bit)| -> PyResult<_> { Ok((bit?, idx)) });
            indices.collect::<PyResult<Vec<_>>>()?.into_py_dict(py)?
        };

        let other_bit_indices = {
            let indices = other
                .qubits
                .objects()
                .into_pyobject(py)?
                .try_iter()?
                .chain(
                    other
                        .clbits
                        .objects()
                        .clone()
                        .into_pyobject(py)?
                        .try_iter()?,
                )
                .enumerate()
                .map(|(idx, bit)| -> PyResult<_> { Ok((bit?, idx)) });
            indices.collect::<PyResult<Vec<_>>>()?.into_py_dict(py)?
        };

        // Check if qregs are the same.
        let self_qregs = self.qregs.registers();
        let other_qregs = &other.qregs;
        if self_qregs.len() != other_qregs.len() {
            return Ok(false);
        }
        for (regname, self_bits) in self_qregs.iter().map(|reg| (reg.name(), reg)) {
            let self_bits: Vec<ShareableQubit> = self_bits.bits().collect();
            let other_bits: Vec<ShareableQubit> = match other_qregs.get(regname) {
                Some(bits) => bits.bits().collect(),
                None => return Ok(false),
            };
            if !self
                .qubits
                .map_objects(self_bits)?
                .eq(other.qubits.map_objects(other_bits)?)
            {
                return Ok(false);
            }
        }

        // Check if cregs are the same.
        let self_cregs = self.cregs.registers();
        let other_cregs = &other.cregs;
        if self_cregs.len() != other_cregs.len() {
            return Ok(false);
        }

        for (regname, self_bits) in self_cregs.iter().map(|reg| (reg.name(), reg)) {
            let self_bits: Vec<ShareableClbit> = self_bits.bits().collect();
            let other_bits: Vec<ShareableClbit> = match other_cregs.get(regname) {
                Some(bits) => bits.bits().collect(),
                None => return Ok(false),
            };
            if !self
                .clbits
                .map_objects(self_bits)?
                .eq(other.clbits.map_objects(other_bits)?)
            {
                return Ok(false);
            }
        }

        // Check for VF2 isomorphic match.
        let condition_op_check = imports::CONDITION_OP_CHECK.get_bound(py);
        let switch_case_op_check = imports::SWITCH_CASE_OP_CHECK.get_bound(py);
        let for_loop_op_check = imports::FOR_LOOP_OP_CHECK.get_bound(py);
        let box_op_check = imports::BOX_OP_CHECK.get_bound(py);
        let node_match = |n1: &NodeType, n2: &NodeType| -> PyResult<bool> {
            match [n1, n2] {
                [NodeType::Operation(inst1), NodeType::Operation(inst2)] => {
                    if inst1.op().name() != inst2.op().name() {
                        return Ok(false);
                    }
                    let check_args = || -> bool {
                        let node1_qargs = self.qargs_interner.get(inst1.qubits());
                        let node2_qargs = other.qargs_interner.get(inst2.qubits());
                        let node1_cargs = self.cargs_interner.get(inst1.clbits());
                        let node2_cargs = other.cargs_interner.get(inst2.clbits());
                        if SEMANTIC_EQ_SYMMETRIC.contains(&inst1.op().name()) {
                            let node1_qargs =
                                node1_qargs.iter().copied().collect::<HashSet<Qubit>>();
                            let node2_qargs =
                                node2_qargs.iter().copied().collect::<HashSet<Qubit>>();
                            let node1_cargs =
                                node1_cargs.iter().copied().collect::<HashSet<Clbit>>();
                            let node2_cargs =
                                node2_cargs.iter().copied().collect::<HashSet<Clbit>>();
                            if node1_qargs != node2_qargs || node1_cargs != node2_cargs {
                                return false;
                            }
                        } else if node1_qargs != node2_qargs || node1_cargs != node2_cargs {
                            return false;
                        }
                        true
                    };
                    match [inst1.op().view(), inst2.op().view()] {
                        [OperationRef::StandardGate(_), OperationRef::StandardGate(_)]
                        | [OperationRef::StandardInstruction(_), OperationRef::StandardInstruction(_)] => {
                            Ok(inst1.py_op_eq(py, inst2)?
                                && check_args()
                                && inst1
                                    .params_view()
                                    .iter()
                                    .zip(inst2.params_view().iter())
                                    .all(|(a, b)| a.is_close(py, b, 1e-10).unwrap()))
                        }
                        [OperationRef::Instruction(op1), OperationRef::Instruction(op2)] => {
                            if op1.control_flow() && op2.control_flow() {
                                let n1 = self.unpack_into(py, NodeIndex::new(0), n1)?;
                                let n2 = other.unpack_into(py, NodeIndex::new(0), n2)?;
                                let name = op1.name();
                                if name == "if_else" || name == "while_loop" {
                                    condition_op_check
                                        .call1((n1, n2, &self_bit_indices, &other_bit_indices))?
                                        .extract()
                                } else if name == "switch_case" {
                                    switch_case_op_check
                                        .call1((n1, n2, &self_bit_indices, &other_bit_indices))?
                                        .extract()
                                } else if name == "for_loop" {
                                    for_loop_op_check
                                        .call1((n1, n2, &self_bit_indices, &other_bit_indices))?
                                        .extract()
                                } else if name == "box" {
                                    box_op_check
                                        .call1((n1, n2, &self_bit_indices, &other_bit_indices))?
                                        .extract()
                                } else {
                                    Err(PyRuntimeError::new_err(format!(
                                        "unhandled control-flow operation: {}",
                                        name
                                    )))
                                }
                            } else {
                                Ok(inst1.py_op_eq(py, inst2)? && check_args())
                            }
                        }
                        [OperationRef::Gate(_op1), OperationRef::Gate(_op2)] => {
                            Ok(inst1.py_op_eq(py, inst2)? && check_args())
                        }
                        [OperationRef::Operation(_op1), OperationRef::Operation(_op2)] => {
                            Ok(inst1.py_op_eq(py, inst2)? && check_args())
                        }
                        // Handle the edge case where we end up with a Python object and a standard
                        // gate/instruction.
                        // This typically only happens if we have a ControlledGate in Python
                        // and we have mutable state set.
                        [OperationRef::StandardGate(_), OperationRef::Gate(_)]
                        | [OperationRef::Gate(_), OperationRef::StandardGate(_)]
                        | [OperationRef::StandardInstruction(_), OperationRef::Instruction(_)]
                        | [OperationRef::Instruction(_), OperationRef::StandardInstruction(_)] => {
                            Ok(inst1.py_op_eq(py, inst2)? && check_args())
                        }
                        [OperationRef::Unitary(op_a), OperationRef::Unitary(op_b)] => {
                            match [&op_a.array, &op_b.array] {
                                [ArrayType::NDArray(a), ArrayType::NDArray(b)] => {
                                    Ok(relative_eq!(a, b, max_relative = 1e-5, epsilon = 1e-8))
                                }
                                [ArrayType::OneQ(a), ArrayType::NDArray(b)]
                                | [ArrayType::NDArray(b), ArrayType::OneQ(a)] => {
                                    if b.shape()[0] == 2 {
                                        for i in 0..2 {
                                            for j in 0..2 {
                                                if !relative_eq!(
                                                    b[[i, j]],
                                                    a[(i, j)],
                                                    max_relative = 1e-5,
                                                    epsilon = 1e-8
                                                ) {
                                                    return Ok(false);
                                                }
                                            }
                                        }
                                        Ok(true)
                                    } else {
                                        Ok(false)
                                    }
                                }
                                [ArrayType::TwoQ(a), ArrayType::NDArray(b)]
                                | [ArrayType::NDArray(b), ArrayType::TwoQ(a)] => {
                                    if b.shape()[0] == 4 {
                                        for i in 0..4 {
                                            for j in 0..4 {
                                                if !relative_eq!(
                                                    b[[i, j]],
                                                    a[(i, j)],
                                                    max_relative = 1e-5,
                                                    epsilon = 1e-8
                                                ) {
                                                    return Ok(false);
                                                }
                                            }
                                        }
                                        Ok(true)
                                    } else {
                                        Ok(false)
                                    }
                                }
                                [ArrayType::OneQ(a), ArrayType::OneQ(b)] => {
                                    Ok(relative_eq!(a, b, max_relative = 1e-5, epsilon = 1e-8))
                                }
                                [ArrayType::TwoQ(a), ArrayType::TwoQ(b)] => {
                                    Ok(relative_eq!(a, b, max_relative = 1e-5, epsilon = 1e-8))
                                }
                                _ => Ok(false),
                            }
                        }
                        _ => Ok(false),
                    }
                }
                [NodeType::QubitIn(bit1), NodeType::QubitIn(bit2)] => Ok(bit1 == bit2),
                [NodeType::ClbitIn(bit1), NodeType::ClbitIn(bit2)] => Ok(bit1 == bit2),
                [NodeType::QubitOut(bit1), NodeType::QubitOut(bit2)] => Ok(bit1 == bit2),
                [NodeType::ClbitOut(bit1), NodeType::ClbitOut(bit2)] => Ok(bit1 == bit2),
                [NodeType::VarIn(var1), NodeType::VarIn(var2)]
                | [NodeType::VarOut(var1), NodeType::VarOut(var2)] => {
                    Ok(self.vars.get(*var1).unwrap() == other.vars.get(*var2).unwrap())
                }
                _ => Ok(false),
            }
        };

        isomorphism::vf2::is_isomorphic(
            &self.dag,
            &other.dag,
            node_match,
            isomorphism::vf2::NoSemanticMatch,
            true,
            Ordering::Equal,
            true,
            None,
        )
        .map_err(|e| match e {
            isomorphism::vf2::IsIsomorphicError::NodeMatcherErr(e) => e,
            _ => {
                unreachable!()
            }
        })
    }

    /// Yield nodes in topological order.
    ///
    /// Args:
    ///     key (Callable): A callable which will take a DAGNode object and
    ///         return a string sort key. If not specified the bit qargs and
    ///         cargs of a node will be used for sorting.
    ///
    /// Returns:
    ///     generator(DAGOpNode, DAGInNode, or DAGOutNode): node in topological order
    #[pyo3(name = "topological_nodes", signature=(key=None))]
    fn py_topological_nodes(
        &self,
        py: Python,
        key: Option<Bound<PyAny>>,
    ) -> PyResult<Py<PyIterator>> {
        let nodes: PyResult<Vec<_>> = if let Some(key) = key {
            self.topological_key_sort(py, &key)?
                .map(|node| self.get_node(py, node))
                .collect()
        } else {
            // Good path, using interner IDs.
            self.topological_nodes()?
                .map(|n| self.get_node(py, n))
                .collect()
        };

        Ok(PyTuple::new(py, nodes?)?
            .into_any()
            .try_iter()
            .unwrap()
            .unbind())
    }

    /// Yield op nodes in topological order.
    ///
    /// Allowed to pass in specific key to break ties in top order
    ///
    /// Args:
    ///     key (Callable): A callable which will take a DAGNode object and
    ///         return a string sort key. If not specified the qargs and
    ///         cargs of a node will be used for sorting.
    ///
    /// Returns:
    ///     generator(DAGOpNode): op node in topological order
    #[pyo3(name = "topological_op_nodes", signature=(key=None))]
    fn py_topological_op_nodes(
        &self,
        py: Python,
        key: Option<Bound<PyAny>>,
    ) -> PyResult<Py<PyIterator>> {
        let nodes: PyResult<Vec<_>> = if let Some(key) = key {
            self.topological_key_sort(py, &key)?
                .filter_map(|node| match self.dag.node_weight(node) {
                    Some(NodeType::Operation(_)) => Some(self.get_node(py, node)),
                    _ => None,
                })
                .collect()
        } else {
            // Good path, using interner IDs.
            self.topological_op_nodes()?
                .map(|n| self.get_node(py, n))
                .collect()
        };

        Ok(PyTuple::new(py, nodes?)?
            .into_any()
            .try_iter()
            .unwrap()
            .unbind())
    }

    /// Replace a block of nodes with a single node.
    ///
    /// This is used to consolidate a block of DAGOpNodes into a single
    /// operation. A typical example is a block of gates being consolidated
    /// into a single ``UnitaryGate`` representing the unitary matrix of the
    /// block.
    ///
    /// Args:
    ///     node_block (List[DAGNode]): A list of dag nodes that represents the
    ///         node block to be replaced
    ///     op (qiskit.circuit.Operation): The operation to replace the
    ///         block with
    ///     wire_pos_map (Dict[Bit, int]): The dictionary mapping the bits to their positions in the
    ///         output ``qargs`` or ``cargs``. This is necessary to reconstruct the arg order over
    ///         multiple gates in the combined single op node.  If a :class:`.Bit` is not in the
    ///         dictionary, it will not be added to the args; this can be useful when dealing with
    ///         control-flow operations that have inherent bits in their ``condition`` or ``target``
    ///         fields.
    ///     cycle_check (bool): When set to True this method will check that
    ///         replacing the provided ``node_block`` with a single node
    ///         would introduce a cycle (which would invalidate the
    ///         ``DAGCircuit``) and will raise a ``DAGCircuitError`` if a cycle
    ///         would be introduced. This checking comes with a run time
    ///         penalty. If you can guarantee that your input ``node_block`` is
    ///         a contiguous block and won't introduce a cycle when it's
    ///         contracted to a single node, this can be set to ``False`` to
    ///         improve the runtime performance of this method.
    ///
    /// Raises:
    ///     DAGCircuitError: if ``cycle_check`` is set to ``True`` and replacing
    ///         the specified block introduces a cycle or if ``node_block`` is
    ///         empty.
    ///
    /// Returns:
    ///     DAGOpNode: The op node that replaces the block.
    #[pyo3(signature = (node_block, op, wire_pos_map, cycle_check=true))]
    fn replace_block_with_op(
        &mut self,
        py: Python,
        node_block: Vec<PyRef<DAGNode>>,
        op: Bound<PyAny>,
        wire_pos_map: &Bound<PyDict>,
        cycle_check: bool,
    ) -> PyResult<Py<PyAny>> {
        // If node block is empty return early
        if node_block.is_empty() {
            return Err(DAGCircuitError::new_err(
                "Can't replace an empty 'node_block'",
            ));
        }

        let mut qubit_pos_map: HashMap<Qubit, usize> = HashMap::new();
        let mut clbit_pos_map: HashMap<Clbit, usize> = HashMap::new();
        for (bit, index) in wire_pos_map.iter() {
            if bit.downcast::<PyQubit>().is_ok() {
                qubit_pos_map.insert(
                    self.qubits.find(&bit.extract::<ShareableQubit>()?).unwrap(),
                    index.extract()?,
                );
            } else if bit.downcast::<PyClbit>().is_ok() {
                clbit_pos_map.insert(
                    self.clbits.find(&bit.extract::<ShareableClbit>()?).unwrap(),
                    index.extract()?,
                );
            } else {
                return Err(DAGCircuitError::new_err(
                    "Wire map keys must be Qubit or Clbit instances.",
                ));
            }
        }

        let block_ids: Vec<_> = node_block.iter().map(|n| n.node.unwrap()).collect();
        let py_op = op.extract::<OperationFromPython>()?;

        let new_node = self.replace_block(
            &block_ids,
            py_op.operation,
            py_op.params,
            py_op.label.as_ref().map(|v| v.as_str()),
            cycle_check,
            &qubit_pos_map,
            &clbit_pos_map,
        )?;
        self.get_node(py, new_node)
    }

    /// Replace one node with dag.
    ///
    /// Args:
    ///     node (DAGOpNode): node to substitute
    ///     input_dag (DAGCircuit): circuit that will substitute the node
    ///     wires (list[Bit] | Dict[Bit, Bit]): gives an order for (qu)bits
    ///         in the input circuit. If a list, then the bits refer to those in the ``input_dag``,
    ///         and the order gets matched to the node wires by qargs first, then cargs, then
    ///         conditions.  If a dictionary, then a mapping of bits in the ``input_dag`` to those
    ///         that the ``node`` acts on.
    ///     propagate_condition (bool): DEPRECATED a legacy option that used
    ///         to control the behavior of handling control flow. It has no
    ///         effect anymore, left it for backwards compatibility. Will be
    ///         removed in Qiskit 3.0.
    ///
    /// Returns:
    ///     dict: maps node IDs from `input_dag` to their new node incarnations in `self`.
    ///
    /// Raises:
    ///     DAGCircuitError: if met with unexpected predecessor/successors
    #[pyo3(name = "substitute_node_with_dag", signature = (node, input_dag, wires=None, propagate_condition=None))]
    pub fn py_substitute_node_with_dag(
        &mut self,
        py: Python,
        node: &Bound<PyAny>,
        input_dag: &DAGCircuit,
        wires: Option<Bound<PyAny>>,
        propagate_condition: Option<bool>,
    ) -> PyResult<Py<PyDict>> {
        if propagate_condition.is_some() {
            imports::WARNINGS_WARN.get_bound(py).call1((
                intern!(
                    py,
                    concat!(
                        "The propagate_condition argument is deprecated as of Qiskit 2.0.0.",
                        "It has no effect anymore and will be removed in Qiskit 3.0.0.",
                    )
                ),
                py.get_type::<PyDeprecationWarning>(),
                2,
            ))?;
        }
        let (node_index, bound_node) = match node.downcast::<DAGOpNode>() {
            Ok(bound_node) => (bound_node.borrow().as_ref().node.unwrap(), bound_node),
            Err(_) => return Err(DAGCircuitError::new_err("expected node DAGOpNode")),
        };

        let node = match &self.dag[node_index] {
            NodeType::Operation(op) => op.clone(),
            _ => return Err(DAGCircuitError::new_err("expected node")),
        };

        type WireMapsTuple = (HashMap<Qubit, Qubit>, HashMap<Clbit, Clbit>, Py<PyDict>);

        let build_wire_map = |wires: &Bound<PyList>| -> PyResult<WireMapsTuple> {
            let qargs_list = imports::BUILTIN_LIST
                .get_bound(py)
                .call1((bound_node.borrow().get_qargs(py),))?;
            let qargs_list = qargs_list.downcast::<PyList>().unwrap();
            let cargs_list = imports::BUILTIN_LIST
                .get_bound(py)
                .call1((bound_node.borrow().get_cargs(py),))?;
            let cargs_list = cargs_list.downcast::<PyList>().unwrap();
            let cargs_set = imports::BUILTIN_SET.get_bound(py).call1((cargs_list,))?;
            let cargs_set = cargs_set.downcast::<PySet>().unwrap();
            if self.may_have_additional_wires(py, &node) {
                let (add_cargs, _add_vars) = self.additional_wires(py, node.op().view())?;
                for wire in add_cargs.iter() {
                    let clbit = self.clbits.get(*wire).unwrap();
                    if !cargs_set.contains(clbit)? {
                        cargs_list.append(clbit)?;
                    }
                }
            }
            let qargs_len = qargs_list.len();
            let cargs_len = cargs_list.len();

            if qargs_len + cargs_len != wires.len() {
                return Err(DAGCircuitError::new_err(format!(
                    "bit mapping invalid: expected {}, got {}",
                    qargs_len + cargs_len,
                    wires.len()
                )));
            }
            let mut qubit_wire_map = HashMap::new();
            let mut clbit_wire_map = HashMap::new();
            let var_map = PyDict::new(py);
            for (index, wire) in wires.iter().enumerate() {
                if wire.downcast::<PyQubit>().is_ok() {
                    if index >= qargs_len {
                        unreachable!()
                    }
                    let input_qubit: Qubit = input_dag
                        .qubits
                        .find(&wire.extract::<ShareableQubit>()?)
                        .unwrap();
                    let self_qubit: Qubit = self
                        .qubits
                        .find(&qargs_list.get_item(index)?.extract::<ShareableQubit>()?)
                        .unwrap();
                    qubit_wire_map.insert(input_qubit, self_qubit);
                } else if wire.downcast::<PyClbit>().is_ok() {
                    if index < qargs_len {
                        unreachable!()
                    }
                    clbit_wire_map.insert(
                        input_dag
                            .clbits
                            .find(&wire.extract::<ShareableClbit>()?)
                            .unwrap(),
                        self.clbits
                            .find(
                                &cargs_list
                                    .get_item(index - qargs_len)?
                                    .extract::<ShareableClbit>()?,
                            )
                            .unwrap(),
                    );
                } else {
                    return Err(DAGCircuitError::new_err(
                        "`Var` nodes cannot be remapped during substitution",
                    ));
                }
            }
            Ok((qubit_wire_map, clbit_wire_map, var_map.unbind()))
        };

        let (qubit_wire_map, clbit_wire_map, var_map): (
            HashMap<Qubit, Qubit>,
            HashMap<Clbit, Clbit>,
            Py<PyDict>,
        ) = match wires {
            Some(wires) => match wires.downcast::<PyDict>() {
                Ok(bound_wires) => {
                    let mut qubit_wire_map = HashMap::new();
                    let mut clbit_wire_map = HashMap::new();
                    let var_map = PyDict::new(py);
                    for (source_wire, target_wire) in bound_wires.iter() {
                        if source_wire.downcast::<PyQubit>().is_ok() {
                            qubit_wire_map.insert(
                                input_dag
                                    .qubits
                                    .find(&source_wire.extract::<ShareableQubit>()?)
                                    .unwrap(),
                                self.qubits
                                    .find(&target_wire.extract::<ShareableQubit>()?)
                                    .unwrap(),
                            );
                        } else if source_wire.downcast::<PyClbit>().is_ok() {
                            clbit_wire_map.insert(
                                input_dag
                                    .clbits
                                    .find(&source_wire.extract::<ShareableClbit>()?)
                                    .unwrap(),
                                self.clbits
                                    .find(&target_wire.extract::<ShareableClbit>()?)
                                    .unwrap(),
                            );
                        } else {
                            var_map.set_item(source_wire, target_wire)?;
                        }
                    }
                    (qubit_wire_map, clbit_wire_map, var_map.unbind())
                }
                Err(_) => {
                    let wires: Bound<PyList> = match wires.downcast::<PyList>() {
                        Ok(bound_list) => bound_list.clone(),
                        // If someone passes a sequence instead of an exact list (tuple is
                        // occasionally used) cast that to a list and then use it.
                        Err(_) => {
                            let raw_wires = imports::BUILTIN_LIST.get_bound(py).call1((wires,))?;
                            raw_wires.extract()?
                        }
                    };
                    build_wire_map(&wires)?
                }
            },
            None => {
                let raw_wires = input_dag.get_wires(py);
                let binding = raw_wires?;
                let wires = binding.bind(py);
                build_wire_map(wires)?
            }
        };

        let input_dag_var_set: HashSet<&expr::Var> = input_dag.vars.objects().iter().collect();

        let node_vars = if self.may_have_additional_wires(py, &node) {
            let (_additional_clbits, additional_vars) =
<<<<<<< HEAD
                self.additional_wires(py, node.op().view())?;
            let var_set = PySet::new(py, &additional_vars)?;
            if input_dag_var_set
                .call_method1(intern!(py, "difference"), (var_set.clone(),))?
                .is_truthy()?
            {
=======
                self.additional_wires(py, node.op.view())?;
            let var_set: HashSet<&expr::Var> = additional_vars
                .into_iter()
                .map(|v| self.vars.get(v).unwrap())
                .collect();
            if input_dag_var_set.difference(&var_set).count() > 0 {
>>>>>>> b4140649
                return Err(DAGCircuitError::new_err(format!(
                    "Cannot replace a node with a DAG with more variables. Variables in node: {:?}. Variables in dag: {:?}",
                    &var_set, &input_dag_var_set,
                )));
            }
            var_set
        } else {
            HashSet::default()
        };
        let bound_var_map = var_map.bind(py);
        for var in input_dag_var_set.iter() {
            bound_var_map.set_item((*var).clone(), (*var).clone())?;
        }

        for contracted_var in node_vars.difference(&input_dag_var_set) {
            let pred = self
                .dag
                .edges_directed(node_index, Incoming)
                .find(|edge| {
                    if let Wire::Var(var) = edge.weight() {
                        *contracted_var == self.vars.get(*var).unwrap()
                    } else {
                        false
                    }
                })
                .unwrap();
            let succ = self
                .dag
                .edges_directed(node_index, Outgoing)
                .find(|edge| {
                    if let Wire::Var(var) = edge.weight() {
                        *contracted_var == self.vars.get(*var).unwrap()
                    } else {
                        false
                    }
                })
                .unwrap();
            self.dag.add_edge(
                pred.source(),
                succ.target(),
                Wire::Var(self.vars.find(contracted_var).unwrap()),
            );
        }

        // Now that we don't need these, we've got to drop them since they hold
        // references to variables owned by the DAG, which we'll need to mutate
        // when perform the substitution.
        drop(input_dag_var_set);
        drop(node_vars);

        let new_input_dag: Option<DAGCircuit> = None;
        // It doesn't make sense to try and propagate a condition from a control-flow op; a
        // replacement for the control-flow op should implement the operation completely.
        let node_map = self.substitute_node_with_subgraph(
            py,
            node_index,
            input_dag,
            &qubit_wire_map,
            &clbit_wire_map,
            &var_map,
        )?;
        self.global_phase = add_global_phase(&self.global_phase, &input_dag.global_phase)?;

        let wire_map_dict = PyDict::new(py);
        for (source, target) in clbit_wire_map.iter() {
            let source_bit = match new_input_dag {
                Some(ref in_dag) => in_dag.clbits.get(*source),
                None => input_dag.clbits.get(*source),
            };
            let target_bit = self.clbits.get(*target);
            wire_map_dict.set_item(source_bit, target_bit)?;
        }
        let bound_var_map = var_map.bind(py);

        // Note: creating this list to hold new registers created by the mapper is a temporary
        // measure until qiskit.expr is ported to Rust. It is necessary because we cannot easily
        // have Python call back to DAGCircuit::add_creg while we're currently borrowing
        // the DAGCircuit.
        let new_registers = PyList::empty(py);
        let add_new_register = new_registers.getattr("append")?.unbind();
        let flush_new_registers = |dag: &mut DAGCircuit| -> PyResult<()> {
            for reg in &new_registers {
                dag.add_creg(reg.extract()?)?;
            }
            new_registers.del_slice(0, new_registers.len())?;
            Ok(())
        };

        let variable_mapper = PyVariableMapper::new(
            py,
            self.cregs.registers().to_vec().into_bound_py_any(py)?,
            Some(wire_map_dict),
            Some(bound_var_map.clone()),
            Some(add_new_register),
        )?;

        for (old_node_index, new_node_index) in node_map.iter() {
            let old_node = match new_input_dag {
                Some(ref in_dag) => &in_dag.dag[*old_node_index],
                None => &input_dag.dag[*old_node_index],
            };
            if let NodeType::Operation(old_inst) = old_node {
                if let OperationRef::Instruction(old_op) = old_inst.op().view() {
                    if old_op.name() == "switch_case" {
                        let raw_target = old_op.instruction.getattr(py, "target")?;
                        let target = raw_target.bind(py);
                        let kwargs = PyDict::new(py);
                        kwargs.set_item(
                            "label",
                            old_inst
                                .label
                                .as_ref()
                                .map(|x| PyString::new(py, x.as_str())),
                        )?;

                        let new_op = imports::SWITCH_CASE_OP.get_bound(py).call(
                            (
                                variable_mapper.map_target(target)?,
                                old_op.instruction.call_method0(py, "cases_specifier")?,
                            ),
                            Some(&kwargs),
                        )?;
                        flush_new_registers(self)?;

                        if let NodeType::Operation(ref mut new_inst) =
                            &mut self.dag[*new_node_index]
                        {
                            *new_inst.op_mut() = PyInstruction {
                                qubits: old_op.num_qubits(),
                                clbits: old_op.num_clbits(),
                                params: old_op.num_params(),
                                control_flow: old_op.control_flow(),
                                op_name: old_op.name().to_string(),
                                instruction: new_op.clone().unbind(),
                            }
                            .into();
                            #[cfg(feature = "cache_pygates")]
                            {
                                *new_inst.py_op_mut() = new_op.unbind().into();
                            }
                        }
                    } else if old_inst.op().control_flow() {
                        if let Ok(condition) =
                            old_op.instruction.getattr(py, intern!(py, "condition"))
                        {
                            if old_inst.op().name() != "switch_case" {
                                let new_condition: Option<PyObject> = variable_mapper
                                    .map_condition(condition.bind(py), false)?
                                    .extract()?;
                                flush_new_registers(self)?;

                                if let NodeType::Operation(ref mut new_inst) =
                                    &mut self.dag[*new_node_index]
                                {
                                    #[cfg(feature = "cache_pygates")]
                                    {
                                        new_inst.py_op_mut().take();
                                    }
                                    match new_inst.op().view() {
                                        OperationRef::Instruction(py_inst) => {
                                            py_inst.instruction.setattr(
                                                py,
                                                "condition",
                                                new_condition,
                                            )?;
                                        }
                                        _ => panic!("Instruction mismatch"),
                                    }
                                }
                            }
                        }
                    }
                }
            }
        }
        let out_dict = PyDict::new(py);
        for (old_index, new_index) in node_map {
            out_dict.set_item(old_index.index(), self.get_node(py, new_index)?)?;
        }
        Ok(out_dict.unbind())
    }

    /// Replace a DAGOpNode with a single operation. qargs, cargs and
    /// conditions for the new operation will be inferred from the node to be
    /// replaced. The new operation will be checked to match the shape of the
    /// replaced operation.
    ///
    /// Args:
    ///     node (DAGOpNode): Node to be replaced
    ///     op (qiskit.circuit.Operation): The :class:`qiskit.circuit.Operation`
    ///         instance to be added to the DAG
    ///     inplace (bool): Optional, default False. If True, existing DAG node
    ///         will be modified to include op. Otherwise, a new DAG node will
    ///         be used.
    ///     propagate_condition (bool): DEPRECATED a legacy option that used
    ///         to control the behavior of handling control flow. It has no
    ///         effect anymore, left it for backwards compatibility. Will be
    ///         removed in Qiskit 3.0.
    ///
    ///
    /// Returns:
    ///     DAGOpNode: the new node containing the added operation.
    ///
    /// Raises:
    ///     DAGCircuitError: If replacement operation was incompatible with
    ///     location of target node.
    #[pyo3(name = "substitute_node", signature = (node, op, inplace=false, propagate_condition=None))]
    pub fn py_substitute_node(
        &mut self,
        py: Python,
        node: &Bound<PyAny>,
        op: &Bound<PyAny>,
        inplace: bool,
        propagate_condition: Option<bool>,
    ) -> PyResult<Py<PyAny>> {
        if propagate_condition.is_some() {
            imports::WARNINGS_WARN.get_bound(py).call1((
                intern!(
                    py,
                    concat!(
                        "The propagate_condition argument is deprecated as of Qiskit 2.0.0.",
                        "It has no effect anymore and will be removed in Qiskit 3.0.0.",
                    )
                ),
                py.get_type::<PyDeprecationWarning>(),
                2,
            ))?;
        }
        let mut node: PyRefMut<DAGOpNode> = match node.downcast() {
            Ok(node) => node.borrow_mut(),
            Err(_) => return Err(DAGCircuitError::new_err("Only DAGOpNodes can be replaced.")),
        };
        let py = op.py();
        let node_index = node.as_ref().node.unwrap();
        self.substitute_node_with_py_op(py, node_index, op)?;
        if inplace {
            let new_weight = self.dag[node_index].unwrap_operation();
            let temp: OperationFromPython = op.extract()?;
            node.instruction.operation = temp.operation;
            node.instruction.params = new_weight.params_view().iter().cloned().collect();
            node.instruction.label.clone_from(&new_weight.label);
            #[cfg(feature = "cache_pygates")]
            {
                node.instruction.py_op = new_weight.py_op().clone();
            }
            node.into_py_any(py)
        } else {
            self.get_node(py, node_index)
        }
    }

    /// Decompose the circuit into sets of qubits with no gates connecting them.
    ///
    /// Args:
    ///     remove_idle_qubits (bool): Flag denoting whether to remove idle qubits from
    ///         the separated circuits. If ``False``, each output circuit will contain the
    ///         same number of qubits as ``self``.
    ///
    /// Returns:
    ///     List[DAGCircuit]: The circuits resulting from separating ``self`` into sets
    ///         of disconnected qubits
    ///
    /// Each :class:`~.DAGCircuit` instance returned by this method will contain the same number of
    /// clbits as ``self``. The global phase information in ``self`` will not be maintained
    /// in the subcircuits returned by this method.
    #[pyo3(signature = (remove_idle_qubits=false, *, vars_mode="alike"))]
    fn separable_circuits(
        &self,
        py: Python,
        remove_idle_qubits: bool,
        vars_mode: &str,
    ) -> PyResult<Py<PyList>> {
        let connected_components = rustworkx_core::connectivity::connected_components(&self.dag);
        let dags = PyList::empty(py);

        for comp_nodes in connected_components.iter() {
            let mut new_dag = self.copy_empty_like(py, vars_mode)?;
            new_dag.global_phase = Param::Float(0.);

            // A map from nodes in the this DAGCircuit to nodes in the new dag. Used for adding edges
            let mut node_map: HashMap<NodeIndex, NodeIndex> =
                HashMap::with_capacity(comp_nodes.len());

            // Adding the nodes to the new dag
            let mut non_classical = false;
            for node in comp_nodes {
                match self.dag.node_weight(*node) {
                    Some(w) => match w {
                        NodeType::ClbitIn(b) => {
                            let clbit_in = new_dag.clbit_io_map[b.index()][0];
                            node_map.insert(*node, clbit_in);
                        }
                        NodeType::ClbitOut(b) => {
                            let clbit_out = new_dag.clbit_io_map[b.index()][1];
                            node_map.insert(*node, clbit_out);
                        }
                        NodeType::QubitIn(q) => {
                            let qbit_in = new_dag.qubit_io_map[q.index()][0];
                            node_map.insert(*node, qbit_in);
                            non_classical = true;
                        }
                        NodeType::QubitOut(q) => {
                            let qbit_out = new_dag.qubit_io_map[q.index()][1];
                            node_map.insert(*node, qbit_out);
                            non_classical = true;
                        }
                        NodeType::VarIn(v) => {
                            let var_in = new_dag.var_io_map[v.index()][0];
                            node_map.insert(*node, var_in);
                        }
                        NodeType::VarOut(v) => {
                            let var_out = new_dag.var_io_map[v.index()][1];
                            node_map.insert(*node, var_out);
                        }
                        NodeType::Operation(pi) => {
                            let new_node = new_dag.dag.add_node(NodeType::Operation(pi.clone()));
                            new_dag.increment_op(pi.op().name());
                            node_map.insert(*node, new_node);
                            non_classical = true;
                        }
                    },
                    None => panic!("DAG node without payload!"),
                }
            }
            if !non_classical {
                continue;
            }
            let node_filter = |node: NodeIndex| -> bool { node_map.contains_key(&node) };

            let filtered = NodeFiltered(&self.dag, node_filter);

            // Remove the edges added by copy_empty_like (as idle wires) to avoid duplication
            new_dag.dag.clear_edges();
            for edge in filtered.edge_references() {
                let new_source = node_map[&edge.source()];
                let new_target = node_map[&edge.target()];
                new_dag.dag.add_edge(new_source, new_target, *edge.weight());
            }
            // Add back any edges for idle wires
            for (qubit, [in_node, out_node]) in new_dag
                .qubit_io_map
                .iter()
                .enumerate()
                .map(|(idx, indices)| (Qubit::new(idx), indices))
            {
                if new_dag.dag.edges(*in_node).next().is_none() {
                    new_dag
                        .dag
                        .add_edge(*in_node, *out_node, Wire::Qubit(qubit));
                }
            }
            for (clbit, [in_node, out_node]) in new_dag
                .clbit_io_map
                .iter()
                .enumerate()
                .map(|(idx, indices)| (Clbit::new(idx), indices))
            {
                if new_dag.dag.edges(*in_node).next().is_none() {
                    new_dag
                        .dag
                        .add_edge(*in_node, *out_node, Wire::Clbit(clbit));
                }
            }
            for (var_index, &[in_node, out_node]) in new_dag.var_io_map.iter().enumerate() {
                if new_dag.dag.edges(in_node).next().is_none() {
                    new_dag
                        .dag
                        .add_edge(in_node, out_node, Wire::Var(Var::new(var_index)));
                }
            }
            if remove_idle_qubits {
                let idle_wires: Vec<Bound<PyAny>> = new_dag
                    .idle_wires(py, None)?
                    .into_bound(py)
                    .map(|q| q.unwrap())
                    .filter(|e| e.downcast::<PyQubit>().is_ok())
                    .collect();

                let qubits = PyTuple::new(py, idle_wires)?;
                new_dag.remove_qubits(py, qubits.extract()?)?; // TODO: this does not really work, some issue with remove_qubits itself
            }

            dags.append(pyo3::Py::new(py, new_dag)?)?;
        }

        Ok(dags.unbind())
    }

    /// Swap connected nodes e.g. due to commutation.
    ///
    /// Args:
    ///     node1 (OpNode): predecessor node
    ///     node2 (OpNode): successor node
    ///
    /// Raises:
    ///     DAGCircuitError: if either node is not an OpNode or nodes are not connected
    fn swap_nodes(&mut self, node1: &DAGNode, node2: &DAGNode) -> PyResult<()> {
        let node1 = node1.node.unwrap();
        let node2 = node2.node.unwrap();

        // Check that both nodes correspond to operations
        if !matches!(self.dag.node_weight(node1).unwrap(), NodeType::Operation(_))
            || !matches!(self.dag.node_weight(node2).unwrap(), NodeType::Operation(_))
        {
            return Err(DAGCircuitError::new_err(
                "Nodes to swap are not both DAGOpNodes",
            ));
        }

        // Gather all wires connecting node1 and node2.
        // This functionality was extracted from rustworkx's 'get_edge_data'
        let wires: Vec<Wire> = self
            .dag
            .edges(node1)
            .filter(|edge| edge.target() == node2)
            .map(|edge| *edge.weight())
            .collect();

        if wires.is_empty() {
            return Err(DAGCircuitError::new_err(
                "Attempt to swap unconnected nodes",
            ));
        };

        // Closure that finds the first parent/child node connected to a reference node by given wire
        // and returns relevant edge information depending on the specified direction:
        //  - Incoming -> parent -> outputs (parent_edge_id, parent_source_node_id)
        //  - Outgoing -> child -> outputs (child_edge_id, child_target_node_id)
        // This functionality was inspired in rustworkx's 'find_predecessors_by_edge' and 'find_successors_by_edge'.
        let directed_edge_for_wire = |node: NodeIndex, direction: Direction, wire: Wire| {
            for edge in self.dag.edges_directed(node, direction) {
                if wire == *edge.weight() {
                    match direction {
                        Incoming => return Some((edge.id(), edge.source())),
                        Outgoing => return Some((edge.id(), edge.target())),
                    }
                }
            }
            None
        };

        // Vector that contains a tuple of (wire, edge_info, parent_info, child_info) per wire in wires
        let relevant_edges = wires
            .iter()
            .rev()
            .map(|&wire| {
                (
                    wire,
                    directed_edge_for_wire(node1, Outgoing, wire).unwrap(),
                    directed_edge_for_wire(node1, Incoming, wire).unwrap(),
                    directed_edge_for_wire(node2, Outgoing, wire).unwrap(),
                )
            })
            .collect::<Vec<_>>();

        // Iterate over relevant edges and modify self.dag
        for (wire, (node1_to_node2, _), (parent_to_node1, parent), (node2_to_child, child)) in
            relevant_edges
        {
            self.dag.remove_edge(parent_to_node1);
            self.dag.add_edge(parent, node2, wire);
            self.dag.remove_edge(node1_to_node2);
            self.dag.add_edge(node2, node1, wire);
            self.dag.remove_edge(node2_to_child);
            self.dag.add_edge(node1, child, wire);
        }
        Ok(())
    }

    /// Get the node in the dag.
    ///
    /// Args:
    ///     node_id(int): Node identifier.
    ///
    /// Returns:
    ///     node: the node.
    fn node(&self, py: Python, node_id: isize) -> PyResult<Py<PyAny>> {
        self.get_node(py, NodeIndex::new(node_id as usize))
    }

    /// Iterator for node values.
    ///
    /// Yield:
    ///     node: the node.
    fn nodes(&self, py: Python) -> PyResult<Py<PyIterator>> {
        let result: PyResult<Vec<_>> = self
            .dag
            .node_references()
            .map(|(node, weight)| self.unpack_into(py, node, weight))
            .collect();
        let tup = PyTuple::new(py, result?)?;
        Ok(tup.into_any().try_iter().unwrap().unbind())
    }

    /// Iterator for edge values with source and destination node.
    ///
    /// This works by returning the outgoing edges from the specified nodes. If
    /// no nodes are specified all edges from the graph are returned.
    ///
    /// Args:
    ///     nodes(DAGOpNode, DAGInNode, or DAGOutNode|list(DAGOpNode, DAGInNode, or DAGOutNode):
    ///         Either a list of nodes or a single input node. If none is specified,
    ///         all edges are returned from the graph.
    ///
    /// Yield:
    ///     edge: the edge as a tuple with the format
    ///         (source node, destination node, edge wire)
    #[pyo3(signature=(nodes=None))]
    fn edges(&self, py: Python, nodes: Option<Bound<PyAny>>) -> PyResult<Py<PyIterator>> {
        let get_node_index = |obj: &Bound<PyAny>| -> PyResult<NodeIndex> {
            Ok(obj.downcast::<DAGNode>()?.borrow().node.unwrap())
        };

        let actual_nodes: Vec<_> = match nodes {
            None => self.dag.node_indices().collect(),
            Some(nodes) => {
                let mut out = Vec::new();
                if let Ok(node) = get_node_index(&nodes) {
                    out.push(node);
                } else {
                    for node in nodes.try_iter()? {
                        out.push(get_node_index(&node?)?);
                    }
                }
                out
            }
        };

        let mut edges = Vec::new();
        for node in actual_nodes {
            for edge in self.dag.edges_directed(node, Outgoing) {
                edges.push((
                    self.get_node(py, edge.source())?,
                    self.get_node(py, edge.target())?,
                    match edge.weight() {
                        Wire::Qubit(qubit) => {
                            self.qubits.get(*qubit).unwrap().into_bound_py_any(py)?
                        }
                        Wire::Clbit(clbit) => {
                            self.clbits.get(*clbit).unwrap().into_bound_py_any(py)?
                        }
                        Wire::Var(var) => {
                            self.vars.get(*var).unwrap().clone().into_bound_py_any(py)?
                        }
                    },
                ))
            }
        }

        Ok(PyTuple::new(py, edges)?
            .into_any()
            .try_iter()
            .unwrap()
            .unbind())
    }

    /// Get the list of "op" nodes in the dag.
    ///
    /// Args:
    ///     op (Type): :class:`qiskit.circuit.Operation` subclass op nodes to
    ///         return. If None, return all op nodes.
    ///     include_directives (bool): include `barrier`, `snapshot` etc.
    ///
    /// Returns:
    ///     list[DAGOpNode]: the list of dag nodes containing the given op.
    #[pyo3(name= "op_nodes", signature=(op=None, include_directives=true))]
    fn py_op_nodes(
        &self,
        py: Python,
        op: Option<&Bound<PyType>>,
        include_directives: bool,
    ) -> PyResult<Vec<Py<PyAny>>> {
        let mut nodes = Vec::new();
        let filter_is_nonstandard = if let Some(op) = op {
            op.getattr(intern!(py, "_standard_gate")).ok().is_none()
        } else {
            true
        };
        for (node, weight) in self.dag.node_references() {
            if let NodeType::Operation(packed) = &weight {
                if !include_directives && packed.op().directive() {
                    continue;
                }
                if let Some(op_type) = op {
                    // This middle catch is to avoid Python-space operation creation for most uses of
                    // `op`; we're usually just looking for control-flow ops, and standard gates
                    // aren't control-flow ops.
                    if !(filter_is_nonstandard && packed.op().try_standard_gate().is_some())
                        && packed.op().py_op_is_instance(op_type)?
                    {
                        nodes.push(self.unpack_into(py, node, weight)?);
                    }
                } else {
                    nodes.push(self.unpack_into(py, node, weight)?);
                }
            }
        }
        Ok(nodes)
    }

    /// Get a list of "op" nodes in the dag that contain control flow instructions.
    ///
    /// Returns:
    ///     list[DAGOpNode]: The list of dag nodes containing control flow ops.
    fn control_flow_op_nodes(&self, py: Python) -> PyResult<Vec<Py<PyAny>>> {
        if !self.has_control_flow() {
            return Ok(vec![]);
        }
        self.dag
            .node_references()
            .filter_map(|(node_index, node_type)| match node_type {
                NodeType::Operation(ref node) => {
                    if node.op().control_flow() {
                        Some(self.unpack_into(py, node_index, node_type))
                    } else {
                        None
                    }
                }
                _ => None,
            })
            .collect()
    }

    /// Get the list of gate nodes in the dag.
    ///
    /// Returns:
    ///     list[DAGOpNode]: the list of DAGOpNodes that represent gates.
    fn gate_nodes(&self, py: Python) -> PyResult<Vec<Py<PyAny>>> {
        self.dag
            .node_references()
            .filter_map(|(node, weight)| match weight {
                NodeType::Operation(ref packed) => match packed.op().view() {
                    OperationRef::Gate(_) | OperationRef::StandardGate(_) => {
                        Some(self.unpack_into(py, node, weight))
                    }
                    _ => None,
                },
                _ => None,
            })
            .collect()
    }

    /// Get the set of "op" nodes with the given name.
    #[pyo3(signature = (*names))]
    fn named_nodes(&self, py: Python<'_>, names: &Bound<PyTuple>) -> PyResult<Vec<Py<PyAny>>> {
        let mut names_set: HashSet<String> = HashSet::with_capacity(names.len());
        for name_obj in names.iter() {
            names_set.insert(name_obj.extract::<String>()?);
        }
        let mut result: Vec<Py<PyAny>> = Vec::new();
        for (id, weight) in self.dag.node_references() {
            if let NodeType::Operation(ref packed) = weight {
                if names_set.contains(packed.op().name()) {
                    result.push(self.unpack_into(py, id, weight)?);
                }
            }
        }
        Ok(result)
    }

    /// Get list of 2 qubit operations. Ignore directives like snapshot and barrier.
    #[pyo3(name = "two_qubit_ops")]
    pub fn py_two_qubit_ops(&self, py: Python) -> PyResult<Vec<Py<PyAny>>> {
        self.two_qubit_ops()
            .map(|(index, _)| self.unpack_into(py, index, &self.dag[index]))
            .collect()
    }

    /// Get list of 3+ qubit operations. Ignore directives like snapshot and barrier.
    fn multi_qubit_ops(&self, py: Python) -> PyResult<Vec<Py<PyAny>>> {
        let mut nodes = Vec::new();
        for (node, weight) in self.dag.node_references() {
            if let NodeType::Operation(ref packed) = weight {
                if packed.op().directive() {
                    continue;
                }

                let qargs = self.qargs_interner.get(packed.qubits());
                if qargs.len() >= 3 {
                    nodes.push(self.unpack_into(py, node, weight)?);
                }
            }
        }
        Ok(nodes)
    }

    /// Returns the longest path in the dag as a list of DAGOpNodes, DAGInNodes, and DAGOutNodes.
    fn longest_path(&self, py: Python) -> PyResult<Vec<PyObject>> {
        let weight_fn = |_| -> Result<usize, Infallible> { Ok(1) };
        match rustworkx_core::dag_algo::longest_path(&self.dag, weight_fn).unwrap() {
            Some(res) => res.0,
            None => return Err(DAGCircuitError::new_err("not a DAG")),
        }
        .into_iter()
        .map(|node_index| self.get_node(py, node_index))
        .collect()
    }

    /// Returns iterator of the successors of a node as DAGOpNodes and DAGOutNodes."""
    fn successors(&self, py: Python, node: &DAGNode) -> PyResult<Py<PyIterator>> {
        let successors: PyResult<Vec<_>> = self
            .dag
            .neighbors_directed(node.node.unwrap(), Outgoing)
            .unique()
            .map(|i| self.get_node(py, i))
            .collect();
        Ok(PyTuple::new(py, successors?)?
            .into_any()
            .try_iter()
            .unwrap()
            .unbind())
    }

    /// Returns iterator of the predecessors of a node as DAGOpNodes and DAGInNodes.
    fn predecessors(&self, py: Python, node: &DAGNode) -> PyResult<Py<PyIterator>> {
        let predecessors: PyResult<Vec<_>> = self
            .dag
            .neighbors_directed(node.node.unwrap(), Incoming)
            .unique()
            .map(|i| self.get_node(py, i))
            .collect();
        Ok(PyTuple::new(py, predecessors?)?
            .into_any()
            .try_iter()
            .unwrap()
            .unbind())
    }

    /// Returns iterator of "op" successors of a node in the dag.
    fn op_successors(&self, py: Python, node: &DAGNode) -> PyResult<Py<PyIterator>> {
        let predecessors: PyResult<Vec<_>> = self
            .dag
            .neighbors_directed(node.node.unwrap(), Outgoing)
            .unique()
            .filter_map(|i| match self.dag[i] {
                NodeType::Operation(_) => Some(self.get_node(py, i)),
                _ => None,
            })
            .collect();
        Ok(PyTuple::new(py, predecessors?)?
            .into_any()
            .try_iter()
            .unwrap()
            .unbind())
    }

    /// Returns the iterator of "op" predecessors of a node in the dag.
    fn op_predecessors(&self, py: Python, node: &DAGNode) -> PyResult<Py<PyIterator>> {
        let predecessors: PyResult<Vec<_>> = self
            .dag
            .neighbors_directed(node.node.unwrap(), Incoming)
            .unique()
            .filter_map(|i| match self.dag[i] {
                NodeType::Operation(_) => Some(self.get_node(py, i)),
                _ => None,
            })
            .collect();
        Ok(PyTuple::new(py, predecessors?)?
            .into_any()
            .try_iter()
            .unwrap()
            .unbind())
    }

    /// Checks if a second node is in the successors of node.
    fn is_successor(&self, node: &DAGNode, node_succ: &DAGNode) -> bool {
        self.dag
            .find_edge(node.node.unwrap(), node_succ.node.unwrap())
            .is_some()
    }

    /// Checks if a second node is in the predecessors of node.
    fn is_predecessor(&self, node: &DAGNode, node_pred: &DAGNode) -> bool {
        self.dag
            .find_edge(node_pred.node.unwrap(), node.node.unwrap())
            .is_some()
    }

    /// Returns iterator of the predecessors of a node that are
    /// connected by a quantum edge as DAGOpNodes and DAGInNodes.
    #[pyo3(name = "quantum_predecessors")]
    fn py_quantum_predecessors(&self, py: Python, node: &DAGNode) -> PyResult<Py<PyIterator>> {
        let predecessors: PyResult<Vec<_>> = self
            .quantum_predecessors(node.node.unwrap())
            .map(|i| self.get_node(py, i))
            .collect();
        Ok(PyTuple::new(py, predecessors?)?
            .into_any()
            .try_iter()
            .unwrap()
            .unbind())
    }

    /// Returns iterator of the successors of a node that are
    /// connected by a quantum edge as DAGOpNodes and DAGOutNodes.
    #[pyo3(name = "quantum_successors")]
    fn py_quantum_successors(&self, py: Python, node: &DAGNode) -> PyResult<Py<PyIterator>> {
        let successors: PyResult<Vec<_>> = self
            .quantum_successors(node.node.unwrap())
            .map(|i| self.get_node(py, i))
            .collect();
        Ok(PyTuple::new(py, successors?)?
            .into_any()
            .try_iter()
            .unwrap()
            .unbind())
    }

    /// Returns iterator of the predecessors of a node that are
    /// connected by a classical edge as DAGOpNodes and DAGInNodes.
    fn classical_predecessors(&self, py: Python, node: &DAGNode) -> PyResult<Py<PyIterator>> {
        let edges = self.dag.edges_directed(node.node.unwrap(), Incoming);
        let filtered = edges.filter_map(|e| match e.weight() {
            Wire::Qubit(_) => None,
            _ => Some(e.source()),
        });
        let predecessors: PyResult<Vec<_>> =
            filtered.unique().map(|i| self.get_node(py, i)).collect();
        Ok(PyTuple::new(py, predecessors?)?
            .into_any()
            .try_iter()
            .unwrap()
            .unbind())
    }

    /// Returns set of the ancestors of a node as DAGOpNodes and DAGInNodes.
    #[pyo3(name = "ancestors")]
    fn py_ancestors(&self, py: Python, node: &DAGNode) -> PyResult<Py<PySet>> {
        let ancestors: PyResult<Vec<PyObject>> = self
            .ancestors(node.node.unwrap())
            .map(|node| self.get_node(py, node))
            .collect();
        Ok(PySet::new(py, &ancestors?)?.unbind())
    }

    /// Returns set of the descendants of a node as DAGOpNodes and DAGOutNodes.
    #[pyo3(name = "descendants")]
    fn py_descendants(&self, py: Python, node: &DAGNode) -> PyResult<Py<PySet>> {
        let descendants: PyResult<Vec<PyObject>> = self
            .descendants(node.node.unwrap())
            .map(|node| self.get_node(py, node))
            .collect();
        Ok(PySet::new(py, &descendants?)?.unbind())
    }

    /// Returns an iterator of tuples of (DAGNode, [DAGNodes]) where the DAGNode is the current node
    /// and [DAGNode] is its successors in  BFS order.
    #[pyo3(name = "bfs_successors")]
    fn py_bfs_successors(&self, py: Python, node: &DAGNode) -> PyResult<Py<PyIterator>> {
        let successor_index: PyResult<Vec<(PyObject, Vec<PyObject>)>> = self
            .bfs_successors(node.node.unwrap())
            .map(|(node, nodes)| -> PyResult<(PyObject, Vec<PyObject>)> {
                Ok((
                    self.get_node(py, node)?,
                    nodes
                        .iter()
                        .map(|sub_node| self.get_node(py, *sub_node))
                        .collect::<PyResult<Vec<_>>>()?,
                ))
            })
            .collect();
        Ok(PyList::new(py, successor_index?)?
            .into_any()
            .try_iter()?
            .unbind())
    }

    /// Returns iterator of the successors of a node that are
    /// connected by a classical edge as DAGOpNodes and DAGOutNodes.
    fn classical_successors(&self, py: Python, node: &DAGNode) -> PyResult<Py<PyIterator>> {
        let edges = self.dag.edges_directed(node.node.unwrap(), Outgoing);
        let filtered = edges.filter_map(|e| match e.weight() {
            Wire::Qubit(_) => None,
            _ => Some(e.target()),
        });
        let predecessors: PyResult<Vec<_>> =
            filtered.unique().map(|i| self.get_node(py, i)).collect();
        Ok(PyTuple::new(py, predecessors?)?
            .into_any()
            .try_iter()
            .unwrap()
            .unbind())
    }

    /// Remove an operation node n.
    ///
    /// Add edges from predecessors to successors.
    #[pyo3(name = "remove_op_node")]
    fn py_remove_op_node(&mut self, node: &Bound<PyAny>) -> PyResult<()> {
        let node: PyRef<DAGOpNode> = match node.downcast::<DAGOpNode>() {
            Ok(node) => node.borrow(),
            Err(_) => return Err(DAGCircuitError::new_err("Node not an DAGOpNode")),
        };
        let index = node.as_ref().node.unwrap();
        if self.dag.node_weight(index).is_none() {
            return Err(DAGCircuitError::new_err("Node not in DAG"));
        }
        self.remove_op_node(index);
        Ok(())
    }

    /// Remove all of the ancestor operation nodes of node.
    fn remove_ancestors_of(&mut self, node: &DAGNode) -> PyResult<()> {
        let ancestors: Vec<_> = core_ancestors(&self.dag, node.node.unwrap())
            .filter(|next| {
                next != &node.node.unwrap()
                    && matches!(self.dag.node_weight(*next), Some(NodeType::Operation(_)))
            })
            .collect();
        for a in ancestors {
            self.dag.remove_node(a);
        }
        Ok(())
    }

    /// Remove all of the descendant operation nodes of node.
    fn remove_descendants_of(&mut self, node: &DAGNode) -> PyResult<()> {
        let descendants: Vec<_> = core_descendants(&self.dag, node.node.unwrap())
            .filter(|next| {
                next != &node.node.unwrap()
                    && matches!(self.dag.node_weight(*next), Some(NodeType::Operation(_)))
            })
            .collect();
        for d in descendants {
            self.dag.remove_node(d);
        }
        Ok(())
    }

    /// Remove all of the non-ancestors operation nodes of node.
    fn remove_nonancestors_of(&mut self, node: &DAGNode) -> PyResult<()> {
        let ancestors: HashSet<_> = core_ancestors(&self.dag, node.node.unwrap())
            .filter(|next| {
                next != &node.node.unwrap()
                    && matches!(self.dag.node_weight(*next), Some(NodeType::Operation(_)))
            })
            .collect();
        let non_ancestors: Vec<_> = self
            .dag
            .node_indices()
            .filter(|node_id| !ancestors.contains(node_id))
            .collect();
        for na in non_ancestors {
            self.dag.remove_node(na);
        }
        Ok(())
    }

    /// Remove all of the non-descendants operation nodes of node.
    fn remove_nondescendants_of(&mut self, node: &DAGNode) -> PyResult<()> {
        let descendants: HashSet<_> = core_descendants(&self.dag, node.node.unwrap())
            .filter(|next| {
                next != &node.node.unwrap()
                    && matches!(self.dag.node_weight(*next), Some(NodeType::Operation(_)))
            })
            .collect();
        let non_descendants: Vec<_> = self
            .dag
            .node_indices()
            .filter(|node_id| !descendants.contains(node_id))
            .collect();
        for nd in non_descendants {
            self.dag.remove_node(nd);
        }
        Ok(())
    }

    /// Return a list of op nodes in the first layer of this dag.
    #[pyo3(name = "front_layer")]
    fn py_front_layer(&self, py: Python) -> PyResult<Py<PyList>> {
        let native_front_layer = self.front_layer();
        let front_layer_list = PyList::empty(py);
        for node in native_front_layer {
            front_layer_list.append(self.get_node(py, node)?)?;
        }
        Ok(front_layer_list.into())
    }

    /// Yield a shallow view on a layer of this DAGCircuit for all d layers of this circuit.
    ///
    /// A layer is a circuit whose gates act on disjoint qubits, i.e.,
    /// a layer has depth 1. The total number of layers equals the
    /// circuit depth d. The layers are indexed from 0 to d-1 with the
    /// earliest layer at index 0. The layers are constructed using a
    /// greedy algorithm. Each returned layer is a dict containing
    /// {"graph": circuit graph, "partition": list of qubit lists}.
    ///
    /// The returned layer contains new (but semantically equivalent) DAGOpNodes, DAGInNodes,
    /// and DAGOutNodes. These are not the same as nodes of the original dag, but are equivalent
    /// via DAGNode.semantic_eq(node1, node2).
    ///
    /// TODO: Gates that use the same cbits will end up in different
    /// layers as this is currently implemented. This may not be
    /// the desired behavior.
    #[pyo3(signature = (*, vars_mode="captures"))]
    fn layers(&self, py: Python, vars_mode: &str) -> PyResult<Py<PyIterator>> {
        let layer_list = PyList::empty(py);
        let mut graph_layers = self.multigraph_layers();
        if graph_layers.next().is_none() {
            return Ok(PyIterator::from_object(&layer_list)?.into());
        }

        for graph_layer in graph_layers {
            let layer_dict = PyDict::new(py);
            // Sort to make sure they are in the order they were added to the original DAG
            // It has to be done by node_id as graph_layer is just a list of nodes
            // with no implied topology
            // Drawing tools rely on _node_id to infer order of node creation
            // so we need this to be preserved by layers()
            // Get the op nodes from the layer, removing any input and output nodes.
            let mut op_nodes: Vec<(&PackedInstruction, &NodeIndex)> = graph_layer
                .iter()
                .filter_map(|node| self.dag.node_weight(*node).map(|dag_node| (dag_node, node)))
                .filter_map(|(node, index)| match node {
                    NodeType::Operation(oper) => Some((oper, index)),
                    _ => None,
                })
                .collect();
            op_nodes.sort_by_key(|(_, node_index)| **node_index);

            if op_nodes.is_empty() {
                return Ok(PyIterator::from_object(&layer_list)?.into());
            }

            let mut new_layer = self.copy_empty_like(py, vars_mode)?;

            new_layer.extend(py, op_nodes.iter().map(|(inst, _)| (*inst).clone()))?;

            let support_iter = new_layer.op_nodes(false).map(|(_, instruction)| {
                PyTuple::new(
                    py,
                    new_layer
                        .qubits
                        .map_indices(new_layer.qargs_interner.get(instruction.qubits())),
                )
                .unwrap()
            });
            let support_list = PyList::empty(py);
            for support_qarg in support_iter {
                support_list.append(support_qarg)?;
            }
            layer_dict.set_item("graph", new_layer)?;
            layer_dict.set_item("partition", support_list)?;
            layer_list.append(layer_dict)?;
        }
        Ok(layer_list.into_any().try_iter()?.into())
    }

    /// Yield a layer for all gates of this circuit.
    ///
    /// A serial layer is a circuit with one gate. The layers have the
    /// same structure as in layers().
    #[pyo3(signature = (*, vars_mode="captures"))]
    fn serial_layers(&self, py: Python, vars_mode: &str) -> PyResult<Py<PyIterator>> {
        let layer_list = PyList::empty(py);
        for next_node in self.topological_op_nodes()? {
            let retrieved_node: &PackedInstruction = match self.dag.node_weight(next_node) {
                Some(NodeType::Operation(node)) => node,
                _ => unreachable!("A non-operation node was obtained from topological_op_nodes."),
            };
            let mut new_layer = self.copy_empty_like(py, vars_mode)?;

            // Save the support of the operation we add to the layer
            let support_list = PyList::empty(py);
            let qubits = PyTuple::new(
                py,
                self.qargs_interner
                    .get(retrieved_node.qubits())
                    .iter()
                    .map(|qubit| self.qubits.get(*qubit)),
            )?
            .unbind();
            new_layer.push_back(py, retrieved_node.clone())?;

            if !retrieved_node.op().directive() {
                support_list.append(qubits)?;
            }

            let layer_dict = [
                ("graph", new_layer.into_py_any(py)?),
                ("partition", support_list.into_any().unbind()),
            ]
            .into_py_dict(py)?;
            layer_list.append(layer_dict)?;
        }

        Ok(layer_list.into_any().try_iter()?.into())
    }

    /// Yield layers of the multigraph.
    #[pyo3(name = "multigraph_layers")]
    fn py_multigraph_layers(&self, py: Python) -> PyResult<Py<PyIterator>> {
        let graph_layers = self.multigraph_layers().map(|layer| -> Vec<PyObject> {
            layer
                .into_iter()
                .filter_map(|index| self.get_node(py, index).ok())
                .collect()
        });
        let list: Bound<PyList> = PyList::new(py, graph_layers.collect::<Vec<Vec<PyObject>>>())?;
        Ok(PyIterator::from_object(&list)?.unbind())
    }

    /// Return a set of non-conditional runs of "op" nodes with the given names.
    ///
    /// For example, "... h q[0]; cx q[0],q[1]; cx q[0],q[1]; h q[1]; .."
    /// would produce the tuple of cx nodes as an element of the set returned
    /// from a call to collect_runs(["cx"]). If instead the cx nodes were
    /// "cx q[0],q[1]; cx q[1],q[0];", the method would still return the
    /// pair in a tuple. The namelist can contain names that are not
    /// in the circuit's basis.
    ///
    /// Nodes must have only one successor to continue the run.
    #[pyo3(name = "collect_runs")]
    fn py_collect_runs(&self, py: Python, namelist: &Bound<PyList>) -> PyResult<Py<PySet>> {
        let mut name_list_set = HashSet::with_capacity(namelist.len());
        for name in namelist.iter() {
            name_list_set.insert(name.extract::<String>()?);
        }

        let out_set = PySet::empty(py)?;

        for run in self.collect_runs(name_list_set) {
            let run_tuple = PyTuple::new(
                py,
                run.into_iter()
                    .map(|node_index| self.get_node(py, node_index).unwrap()),
            )?;
            out_set.add(run_tuple)?;
        }
        Ok(out_set.unbind())
    }

    /// Return a set of non-conditional runs of 1q "op" nodes.
    #[pyo3(name = "collect_1q_runs")]
    fn py_collect_1q_runs(&self, py: Python) -> PyResult<Py<PyList>> {
        match self.collect_1q_runs() {
            Some(runs) => {
                let runs_iter = runs.map(|node_indices| {
                    PyList::new(
                        py,
                        node_indices
                            .into_iter()
                            .map(|node_index| self.get_node(py, node_index).unwrap()),
                    )
                    .unwrap()
                    .unbind()
                });
                let out_list = PyList::empty(py);
                for run_list in runs_iter {
                    out_list.append(run_list)?;
                }
                Ok(out_list.unbind())
            }
            None => Err(PyRuntimeError::new_err(
                "Invalid DAGCircuit, cycle encountered",
            )),
        }
    }

    /// Return a set of non-conditional runs of 2q "op" nodes.
    #[pyo3(name = "collect_2q_runs")]
    fn py_collect_2q_runs(&self, py: Python) -> PyResult<Py<PyList>> {
        match self.collect_2q_runs() {
            Some(runs) => {
                let runs_iter = runs.into_iter().map(|node_indices| {
                    PyList::new(
                        py,
                        node_indices
                            .into_iter()
                            .map(|node_index| self.get_node(py, node_index).unwrap()),
                    )
                    .unwrap()
                    .unbind()
                });
                let out_list = PyList::empty(py);
                for run_list in runs_iter {
                    out_list.append(run_list)?;
                }
                Ok(out_list.unbind())
            }
            None => Err(PyRuntimeError::new_err(
                "Invalid DAGCircuit, cycle encountered",
            )),
        }
    }

    /// Iterator for nodes that affect a given wire.
    ///
    /// Args:
    ///     wire (Bit): the wire to be looked at.
    ///     only_ops (bool): True if only the ops nodes are wanted;
    ///                 otherwise, all nodes are returned.
    /// Yield:
    ///      Iterator: the successive nodes on the given wire
    ///
    /// Raises:
    ///     DAGCircuitError: if the given wire doesn't exist in the DAG
    #[pyo3(name = "nodes_on_wire", signature = (wire, only_ops=false))]
    fn py_nodes_on_wire(
        &self,
        py: Python,
        wire: &Bound<PyAny>,
        only_ops: bool,
    ) -> PyResult<Py<PyIterator>> {
        let wire = if wire.downcast::<PyQubit>().is_ok() {
            let wire = wire.extract::<ShareableQubit>()?;
            self.qubits.find(&wire).map(Wire::Qubit)
        } else if wire.downcast::<PyClbit>().is_ok() {
            let wire = wire.extract::<ShareableClbit>()?;
            self.clbits.find(&wire).map(Wire::Clbit)
        } else {
            let wire = wire.extract::<expr::Var>()?;
            self.vars.find(&wire).map(Wire::Var)
        }
        .ok_or_else(|| {
            DAGCircuitError::new_err(format!(
                "The given wire {:?} is not present in the circuit",
                wire
            ))
        })?;

        let nodes = self
            .nodes_on_wire(wire, only_ops)
            .into_iter()
            .map(|n| self.get_node(py, n))
            .collect::<PyResult<Vec<_>>>()?;
        Ok(PyTuple::new(py, nodes)?.into_any().try_iter()?.unbind())
    }

    /// Count the occurrences of operation names.
    ///
    /// Args:
    ///     recurse: if ``True`` (default), then recurse into control-flow operations.  In all
    ///         cases, this counts only the number of times the operation appears in any possible
    ///         block; both branches of if-elses are counted, and for- and while-loop blocks are
    ///         only counted once.
    ///
    /// Returns:
    ///     Mapping[str, int]: a mapping of operation names to the number of times it appears.
    #[pyo3(name = "count_ops", signature = (*, recurse=true))]
    fn py_count_ops(&self, py: Python, recurse: bool) -> PyResult<PyObject> {
        self.count_ops(py, recurse)?.into_py_any(py)
    }

    /// Count the occurrences of operation names on the longest path.
    ///
    /// Returns a dictionary of counts keyed on the operation name.
    fn count_ops_longest_path(&self) -> PyResult<HashMap<&str, usize>> {
        if self.dag.node_count() == 0 {
            return Ok(HashMap::new());
        }
        let weight_fn = |_| -> Result<usize, Infallible> { Ok(1) };
        let longest_path =
            match rustworkx_core::dag_algo::longest_path(&self.dag, weight_fn).unwrap() {
                Some(res) => res.0,
                None => return Err(DAGCircuitError::new_err("not a DAG")),
            };
        // Allocate for worst case where all operations are unique
        let mut op_counts: HashMap<&str, usize> = HashMap::with_capacity(longest_path.len() - 2);
        for node_index in &longest_path[1..longest_path.len() - 1] {
            if let NodeType::Operation(ref packed) = self.dag[*node_index] {
                let name = packed.op().name();
                op_counts
                    .entry(name)
                    .and_modify(|count| *count += 1)
                    .or_insert(1);
            }
        }
        Ok(op_counts)
    }

    /// Returns causal cone of a qubit.
    ///
    /// A qubit's causal cone is the set of qubits that can influence the output of that
    /// qubit through interactions, whether through multi-qubit gates or operations. Knowing
    /// the causal cone of a qubit can be useful when debugging faulty circuits, as it can
    /// help identify which wire(s) may be causing the problem.
    ///
    /// This method does not consider any classical data dependency in the ``DAGCircuit``,
    /// classical bit wires are ignored for the purposes of building the causal cone.
    ///
    /// Args:
    ///     qubit (~qiskit.circuit.Qubit): The output qubit for which we want to find the causal cone.
    ///
    /// Returns:
    ///     Set[~qiskit.circuit.Qubit]: The set of qubits whose interactions affect ``qubit``.
    fn quantum_causal_cone(&self, py: Python, qubit: &Bound<PyAny>) -> PyResult<Py<PySet>> {
        // Retrieve the output node from the qubit
        let qubit_nat: ShareableQubit = qubit.extract()?;
        let output_qubit = self.qubits.find(&qubit_nat).ok_or_else(|| {
            DAGCircuitError::new_err(format!(
                "The given qubit {:?} is not present in the circuit",
                qubit
            ))
        })?;
        let output_node_index = self
            .qubit_io_map
            .get(output_qubit.index())
            .map(|x| x[1])
            .ok_or_else(|| {
                DAGCircuitError::new_err(format!(
                    "The given qubit {:?} is not present in qubit_output_map",
                    qubit
                ))
            })?;

        let mut qubits_in_cone: HashSet<&Qubit> = HashSet::from([&output_qubit]);
        let mut queue: VecDeque<NodeIndex> = self.quantum_predecessors(output_node_index).collect();

        // The processed_non_directive_nodes stores the set of processed non-directive nodes.
        // This is an optimization to avoid considering the same non-directive node multiple
        // times when reached from different paths.
        // The directive nodes (such as barriers or measures) are trickier since when processing
        // them we only add their predecessors that intersect qubits_in_cone. Hence, directive
        // nodes have to be considered multiple times.
        let mut processed_non_directive_nodes: HashSet<NodeIndex> = HashSet::new();

        while !queue.is_empty() {
            let cur_index = queue.pop_front().unwrap();

            if let NodeType::Operation(packed) = self.dag.node_weight(cur_index).unwrap() {
                if !packed.op().directive() {
                    // If the operation is not a directive (in particular not a barrier nor a measure),
                    // we do not do anything if it was already processed. Otherwise, we add its qubits
                    // to qubits_in_cone, and append its predecessors to queue.
                    if processed_non_directive_nodes.contains(&cur_index) {
                        continue;
                    }
                    qubits_in_cone.extend(self.qargs_interner.get(packed.qubits()));
                    processed_non_directive_nodes.insert(cur_index);

                    for pred_index in self.quantum_predecessors(cur_index) {
                        if let NodeType::Operation(_pred_packed) =
                            self.dag.node_weight(pred_index).unwrap()
                        {
                            queue.push_back(pred_index);
                        }
                    }
                } else {
                    // Directives (such as barriers and measures) may be defined over all the qubits,
                    // yet not all of these qubits should be considered in the causal cone. So we
                    // only add those predecessors that have qubits in common with qubits_in_cone.
                    for pred_index in self.quantum_predecessors(cur_index) {
                        if let NodeType::Operation(pred_packed) =
                            self.dag.node_weight(pred_index).unwrap()
                        {
                            if self
                                .qargs_interner
                                .get(pred_packed.qubits())
                                .iter()
                                .any(|x| qubits_in_cone.contains(x))
                            {
                                queue.push_back(pred_index);
                            }
                        }
                    }
                }
            }
        }

        let qubits_in_cone_vec: Vec<_> = qubits_in_cone.iter().map(|&&qubit| qubit).collect();
        let elements = self.qubits.map_indices(&qubits_in_cone_vec);
        Ok(PySet::new(py, elements)?.unbind())
    }

    /// Return a dictionary of circuit properties.
    fn properties(&self, py: Python) -> PyResult<HashMap<&str, PyObject>> {
        Ok(HashMap::from_iter([
            ("size", self.size(py, false)?.into_py_any(py)?),
            ("depth", self.depth(py, false)?.into_py_any(py)?),
            ("width", self.width().into_py_any(py)?),
            ("qubits", self.num_qubits().into_py_any(py)?),
            ("bits", self.num_clbits().into_py_any(py)?),
            ("factors", self.num_tensor_factors().into_py_any(py)?),
            ("operations", self.py_count_ops(py, true)?),
        ]))
    }

    /// Draws the dag circuit.
    ///
    /// This function needs `Graphviz <https://www.graphviz.org/>`_ to be
    /// installed. Graphviz is not a python package and can't be pip installed
    /// (the ``graphviz`` package on PyPI is a Python interface library for
    /// Graphviz and does not actually install Graphviz). You can refer to
    /// `the Graphviz documentation <https://www.graphviz.org/download/>`__ on
    /// how to install it.
    ///
    /// Args:
    ///     scale (float): scaling factor
    ///     filename (str): file path to save image to (format inferred from name)
    ///     style (str):
    ///         'plain': B&W graph;
    ///         'color' (default): color input/output/op nodes
    ///
    /// Returns:
    ///     Ipython.display.Image: if in Jupyter notebook and not saving to file,
    ///     otherwise None.
    #[pyo3(signature=(scale=0.7, filename=None, style="color"))]
    fn draw<'py>(
        slf: PyRef<'py, Self>,
        py: Python<'py>,
        scale: f64,
        filename: Option<&str>,
        style: &str,
    ) -> PyResult<Bound<'py, PyAny>> {
        let module = PyModule::import(py, "qiskit.visualization.dag_visualization")?;
        module.call_method1("dag_drawer", (slf, scale, filename, style))
    }

    #[pyo3(signature=(graph_attrs=None, node_attrs=None, edge_attrs=None))]
    fn _to_dot<'py>(
        &self,
        py: Python<'py>,
        graph_attrs: Option<BTreeMap<String, String>>,
        node_attrs: Option<PyObject>,
        edge_attrs: Option<PyObject>,
    ) -> PyResult<Bound<'py, PyString>> {
        let mut buffer = Vec::<u8>::new();
        build_dot(py, self, &mut buffer, graph_attrs, node_attrs, edge_attrs)?;
        Ok(PyString::new(py, std::str::from_utf8(&buffer)?))
    }

    /// Add an input variable to the circuit.
    ///
    /// Args:
    ///     var: the variable to add.
    fn add_input_var(&mut self, var: expr::Var) -> PyResult<()> {
        if !self.vars_capture.is_empty() || !self.stretches_capture.is_empty() {
            return Err(DAGCircuitError::new_err(
                "cannot add inputs to a circuit with captures",
            ));
        }
        self.add_var(var, DAGVarType::Input)?;
        Ok(())
    }

    /// Add a captured variable to the circuit.
    ///
    /// Args:
    ///     var: the variable to add.
    fn add_captured_var(&mut self, var: expr::Var) -> PyResult<()> {
        if !self.vars_input.is_empty() {
            return Err(DAGCircuitError::new_err(
                "cannot add captures to a circuit with inputs",
            ));
        }
        self.add_var(var, DAGVarType::Capture)?;
        Ok(())
    }

    /// Add a captured stretch to the circuit.
    ///
    /// Args:
    ///     stretch: the stretch to add.
    fn add_captured_stretch(&mut self, var: expr::Stretch) -> PyResult<()> {
        if !self.vars_input.is_empty() {
            return Err(DAGCircuitError::new_err(
                "cannot add captures to a circuit with inputs",
            ));
        }
        let name: String = var.name.clone();
        match self.identifier_info.get(&name) {
            Some(DAGIdentifierInfo::Stretch(info))
                if &var == self.stretches.get(info.stretch).unwrap() =>
            {
                return Err(DAGCircuitError::new_err("already present in the circuit"));
            }
            Some(_) => {
                return Err(DAGCircuitError::new_err(
                    "cannot add stretch as its name shadows an existing identifier",
                ));
            }
            _ => {}
        }
        let stretch_idx = self.stretches.add(var, true)?;
        self.stretches_capture.insert(stretch_idx);
        self.identifier_info.insert(
            name,
            DAGIdentifierInfo::Stretch(DAGStretchInfo {
                stretch: stretch_idx,
                type_: DAGStretchType::Capture,
            }),
        );
        Ok(())
    }

    /// Add a declared local variable to the circuit.
    ///
    /// Args:
    ///     var: the variable to add.
    fn add_declared_var(&mut self, var: expr::Var) -> PyResult<()> {
        self.add_var(var, DAGVarType::Declare)?;
        Ok(())
    }

    /// Add a declared stretch to the circuit.
    ///
    /// Args:
    ///     var: the stretch to add.
    fn add_declared_stretch(&mut self, var: expr::Stretch) -> PyResult<()> {
        let name = var.name.clone();
        match self.identifier_info.get(&name) {
            Some(DAGIdentifierInfo::Stretch(info))
                if &var == self.stretches.get(info.stretch).unwrap() =>
            {
                return Err(DAGCircuitError::new_err("already present in the circuit"));
            }
            Some(_) => {
                return Err(DAGCircuitError::new_err(
                    "cannot add stretch as its name shadows an existing identifier",
                ));
            }
            _ => {}
        }
        let stretch_idx = self.stretches.add(var, true)?;
        self.stretches_declare.push(stretch_idx);
        self.identifier_info.insert(
            name,
            DAGIdentifierInfo::Stretch(DAGStretchInfo {
                stretch: stretch_idx,
                type_: DAGStretchType::Declare,
            }),
        );
        Ok(())
    }

    /// Total number of classical variables tracked by the circuit.
    #[getter]
    fn num_vars(&self) -> usize {
        self.num_input_vars() + self.num_captured_vars() + self.num_declared_vars()
    }

    /// Number of input classical variables tracked by the circuit.
    #[getter]
    fn num_input_vars(&self) -> usize {
        self.vars_input.len()
    }

    /// Number of captured classical variables tracked by the circuit.
    #[getter]
    fn num_captured_vars(&self) -> usize {
        self.vars_capture.len()
    }

    /// Number of declared local classical variables tracked by the circuit.
    #[getter]
    fn num_declared_vars(&self) -> usize {
        self.vars_declare.len()
    }

    /// Total number of stretches tracked by the circuit.
    #[getter]
    fn num_stretches(&self) -> usize {
        self.num_captured_stretches() + self.num_declared_stretches()
    }

    /// Number of captured stretches tracked by the circuit.
    #[getter]
    fn num_captured_stretches(&self) -> usize {
        self.stretches_capture.len()
    }

    /// Number of declared local stretches tracked by the circuit.
    #[getter]
    fn num_declared_stretches(&self) -> usize {
        self.stretches_declare.len()
    }

    /// Is this realtime variable in the DAG?
    ///
    /// Args:
    ///     var: the variable or name to check.
    fn has_var(&self, var: &Bound<PyAny>) -> PyResult<bool> {
        if let Ok(name) = var.extract::<String>() {
            Ok(matches!(
                self.identifier_info.get(&name),
                Some(DAGIdentifierInfo::Var(_))
            ))
        } else {
            let var = var.extract::<expr::Var>()?;
            let expr::Var::Standalone { name, .. } = &var else {
                return Ok(false);
            };
            if let Some(DAGIdentifierInfo::Var(info)) = self.identifier_info.get(name) {
                return Ok(&var == self.vars.get(info.var).unwrap());
            }
            Ok(false)
        }
    }

    /// Is this stretch in the DAG?
    ///
    /// Args:
    ///     var: the stretch or name to check.
    fn has_stretch(&self, var: &Bound<PyAny>) -> PyResult<bool> {
        if let Ok(name) = var.extract::<String>() {
            Ok(matches!(
                self.identifier_info.get(&name),
                Some(DAGIdentifierInfo::Stretch(_))
            ))
        } else {
            let stretch = var.extract::<expr::Stretch>()?;
            if let Some(DAGIdentifierInfo::Stretch(info)) = self.identifier_info.get(&stretch.name)
            {
                return Ok(&stretch == self.stretches.get(info.stretch).unwrap());
            }
            Ok(false)
        }
    }

    /// Is this identifier in the DAG?
    ///
    /// Args:
    ///     var: the identifier or name to check.
    fn has_identifier(&self, var: &Bound<PyAny>) -> PyResult<bool> {
        if let Ok(name) = var.extract::<String>() {
            Ok(matches!(
                self.identifier_info.get(&name),
                Some(DAGIdentifierInfo::Var(_) | DAGIdentifierInfo::Stretch(_))
            ))
        } else if let Ok(var) = var.extract::<expr::Var>() {
            let expr::Var::Standalone { name, .. } = &var else {
                return Ok(false);
            };
            if let Some(DAGIdentifierInfo::Var(info)) = self.identifier_info.get(name) {
                return Ok(&var == self.vars.get(info.var).unwrap());
            }
            Ok(false)
        } else if let Ok(stretch) = var.extract::<expr::Stretch>() {
            if let Some(DAGIdentifierInfo::Stretch(info)) = self.identifier_info.get(&stretch.name)
            {
                return Ok(&stretch == self.stretches.get(info.stretch).unwrap());
            }
            Ok(false)
        } else {
            Err(PyValueError::new_err(
                "identifier must be a name or expression kind Var or Stretch",
            ))
        }
    }

    /// Iterable over the input classical variables tracked by the circuit.
    fn iter_input_vars(&self, py: Python) -> PyResult<Py<PyIterator>> {
        let result = PySet::new(
            py,
            self.input_vars()
                .map(|v| v.clone().into_py_any(py).unwrap()),
        )?;
        Ok(result.into_any().try_iter()?.unbind())
    }

    /// Iterable over the captured classical variables tracked by the circuit.
    fn iter_captured_vars(&self, py: Python) -> PyResult<Py<PyIterator>> {
        let result = PySet::new(
            py,
            self.captured_vars()
                .map(|v| v.clone().into_py_any(py).unwrap()),
        )?;
        Ok(result.into_any().try_iter()?.unbind())
    }

    /// Iterable over the captured stretches tracked by the circuit.
    fn iter_captured_stretches(&self, py: Python) -> PyResult<Py<PyIterator>> {
        let result = PySet::new(
            py,
            self.captured_stretches()
                .map(|v| v.clone().into_py_any(py).unwrap()),
        )?;
        Ok(result.into_any().try_iter()?.unbind())
    }

    /// Iterable over all captured identifiers tracked by the circuit.
    fn iter_captures(&self, py: Python) -> PyResult<Py<PyIterator>> {
        let out_set = PySet::empty(py)?;
        for var in self.captured_vars() {
            out_set.add(var.clone())?;
        }
        for stretch in self.captured_stretches() {
            out_set.add(stretch.clone())?;
        }
        Ok(out_set.into_any().try_iter()?.unbind())
    }

    /// Iterable over the declared classical variables tracked by the circuit.
    fn iter_declared_vars(&self, py: Python) -> PyResult<Py<PyIterator>> {
        let result = PySet::new(
            py,
            self.declared_vars()
                .map(|v| v.clone().into_py_any(py).unwrap()),
        )?;
        Ok(result.into_any().try_iter()?.unbind())
    }

    /// Iterable over the declared stretches tracked by the circuit.
    fn iter_declared_stretches(&self, py: Python) -> PyResult<Py<PyIterator>> {
        let result = PyList::new(
            py,
            self.declared_stretches()
                .map(|v| v.clone().into_py_any(py).unwrap()),
        )?;
        Ok(result.into_any().try_iter()?.unbind())
    }

    /// Iterable over all the classical variables tracked by the circuit.
    fn iter_vars(&self, py: Python) -> PyResult<Py<PyIterator>> {
        let out_set = PySet::empty(py)?;
        for var in self.vars.objects() {
            out_set.add(var.clone())?;
        }
        Ok(out_set.into_any().try_iter()?.unbind())
    }

    /// Iterable over all the stretches tracked by the circuit.
    fn iter_stretches(&self, py: Python) -> PyResult<Py<PyIterator>> {
        let out_set = PySet::empty(py)?;
        for stretch in self.stretches.objects() {
            out_set.add(stretch.clone())?;
        }
        Ok(out_set.into_any().try_iter()?.unbind())
    }

    fn _has_edge(&self, source: usize, target: usize) -> bool {
        self.dag
            .contains_edge(NodeIndex::new(source), NodeIndex::new(target))
    }

    fn _is_dag(&self) -> bool {
        rustworkx_core::petgraph::algo::toposort(&self.dag, None).is_ok()
    }

    fn _in_edges(&self, py: Python, node_index: usize) -> Vec<Py<PyTuple>> {
        self.dag
            .edges_directed(NodeIndex::new(node_index), Incoming)
            .map(|wire| {
                (
                    wire.source().index(),
                    wire.target().index(),
                    match wire.weight() {
                        Wire::Qubit(qubit) => {
                            self.qubits.get(*qubit).into_bound_py_any(py).unwrap()
                        }
                        Wire::Clbit(clbit) => {
                            self.clbits.get(*clbit).into_bound_py_any(py).unwrap()
                        }
                        Wire::Var(var) => {
                            self.vars.get(*var).cloned().into_bound_py_any(py).unwrap()
                        }
                    },
                )
                    .into_pyobject(py)
                    .unwrap()
                    .unbind()
            })
            .collect()
    }

    fn _out_edges(&self, py: Python, node_index: usize) -> Vec<Py<PyTuple>> {
        self.dag
            .edges_directed(NodeIndex::new(node_index), Outgoing)
            .map(|wire| {
                (
                    wire.source().index(),
                    wire.target().index(),
                    match wire.weight() {
                        Wire::Qubit(qubit) => {
                            self.qubits.get(*qubit).into_bound_py_any(py).unwrap()
                        }
                        Wire::Clbit(clbit) => {
                            self.clbits.get(*clbit).into_bound_py_any(py).unwrap()
                        }
                        Wire::Var(var) => {
                            self.vars.get(*var).cloned().into_bound_py_any(py).unwrap()
                        }
                    },
                )
                    .into_pyobject(py)
                    .unwrap()
                    .unbind()
            })
            .collect()
    }

    fn _in_wires(&self, py: Python, node_index: usize) -> Vec<PyObject> {
        self.dag
            .edges_directed(NodeIndex::new(node_index), Incoming)
            .map(|wire| match wire.weight() {
                Wire::Qubit(qubit) => self.qubits.get(*qubit).into_py_any(py).unwrap(),
                Wire::Clbit(clbit) => self.clbits.get(*clbit).into_py_any(py).unwrap(),
                Wire::Var(var) => self.vars.get(*var).cloned().into_py_any(py).unwrap(),
            })
            .collect()
    }

    fn _out_wires(&self, py: Python, node_index: usize) -> Vec<PyObject> {
        self.dag
            .edges_directed(NodeIndex::new(node_index), Outgoing)
            .map(|wire| match wire.weight() {
                Wire::Qubit(qubit) => self.qubits.get(*qubit).into_py_any(py).unwrap(),
                Wire::Clbit(clbit) => self.clbits.get(*clbit).into_py_any(py).unwrap(),
                Wire::Var(var) => self.vars.get(*var).cloned().into_py_any(py).unwrap(),
            })
            .collect()
    }

    fn _find_successors_by_edge(
        &self,
        py: Python,
        node_index: usize,
        edge_checker: &Bound<PyAny>,
    ) -> PyResult<Vec<PyObject>> {
        let mut result = Vec::new();
        for e in self
            .dag
            .edges_directed(NodeIndex::new(node_index), Outgoing)
            .unique_by(|e| e.id())
        {
            let weight = match e.weight() {
                Wire::Qubit(qubit) => self.qubits.get(*qubit).into_py_any(py)?,
                Wire::Clbit(clbit) => self.clbits.get(*clbit).into_py_any(py)?,
                Wire::Var(var) => self.vars.get(*var).cloned().into_py_any(py)?,
            };
            if edge_checker.call1((weight,))?.extract::<bool>()? {
                result.push(self.get_node(py, e.target())?);
            }
        }
        Ok(result)
    }

    fn _edges(&self, py: Python) -> PyResult<Vec<PyObject>> {
        self.dag
            .edge_indices()
            .map(|index| {
                let wire = self.dag.edge_weight(index).unwrap();
                match wire {
                    Wire::Qubit(qubit) => self.qubits.get(*qubit).into_py_any(py),
                    Wire::Clbit(clbit) => self.clbits.get(*clbit).into_py_any(py),
                    Wire::Var(var) => self.vars.get(*var).cloned().into_py_any(py),
                }
            })
            .collect()
    }
}

impl DAGCircuit {
    pub fn new() -> PyResult<Self> {
        Ok(DAGCircuit {
            name: None,
            metadata: None,
            dag: StableDiGraph::default(),
            qregs: RegisterData::new(),
            cregs: RegisterData::new(),
            qargs_interner: Interner::new(),
            cargs_interner: Interner::new(),
            qubits: ObjectRegistry::new(),
            clbits: ObjectRegistry::new(),
            vars: ObjectRegistry::new(),
            stretches: ObjectRegistry::new(),
            global_phase: Param::Float(0.),
            duration: None,
            unit: "dt".to_string(),
            qubit_locations: BitLocator::new(),
            clbit_locations: BitLocator::new(),
            qubit_io_map: Vec::new(),
            clbit_io_map: Vec::new(),
            var_io_map: Vec::new(),
            op_names: IndexMap::default(),
            identifier_info: IndexMap::default(),
            vars_input: HashSet::new(),
            vars_capture: HashSet::new(),
            vars_declare: HashSet::new(),
            stretches_capture: HashSet::new(),
            stretches_declare: Vec::new(),
        })
    }

    /// Returns an immutable view of the [QuantumRegister] instances in the circuit.
    #[inline(always)]
    pub fn qregs(&self) -> &[QuantumRegister] {
        self.qregs.registers()
    }

    /// Returns an immutable view of the [ClassicalRegister] instances in the circuit.
    #[inline(always)]
    pub fn cregs(&self) -> &[ClassicalRegister] {
        self.cregs.registers()
    }

    /// Returns an immutable view of the [QuantumRegister] data struct in the circuit.
    #[inline(always)]
    pub fn qregs_data(&self) -> &RegisterData<QuantumRegister> {
        &self.qregs
    }

    /// Returns an immutable view of the [ClassicalRegister] data struct in the circuit.
    #[inline(always)]
    pub fn cregs_data(&self) -> &RegisterData<ClassicalRegister> {
        &self.cregs
    }

    /// Returns an immutable view of the qubit locations of the [DAGCircuit]
    #[inline(always)]
    pub fn qubit_locations(&self) -> &BitLocator<ShareableQubit, QuantumRegister> {
        &self.qubit_locations
    }

    /// Returns an immutable view of the clbit locations of the [DAGCircuit]
    #[inline(always)]
    pub fn clbit_locations(&self) -> &BitLocator<ShareableClbit, ClassicalRegister> {
        &self.clbit_locations
    }

    /// Returns an immutable view of the qubit io map
    #[inline(always)]
    pub fn qubit_io_map(&self) -> &[[NodeIndex; 2]] {
        &self.qubit_io_map
    }

    /// Returns an immutable view of the inner StableGraph managed by the circuit.
    #[inline(always)]
    pub fn dag(&self) -> &StableDiGraph<NodeType, Wire> {
        &self.dag
    }

    /// Returns an immutable view of the Interner used for Qargs
    #[inline(always)]
    pub fn qargs_interner(&self) -> &Interner<[Qubit]> {
        &self.qargs_interner
    }

    /// Returns an immutable view of the Interner used for Cargs
    #[inline(always)]
    pub fn cargs_interner(&self) -> &Interner<[Clbit]> {
        &self.cargs_interner
    }

    /// Returns an immutable view of the Global Phase `Param` of the circuit
    #[inline(always)]
    pub fn global_phase(&self) -> &Param {
        &self.global_phase
    }

    /// Returns an immutable view of the Qubits registered in the circuit
    #[inline(always)]
    pub fn qubits(&self) -> &ObjectRegistry<Qubit, ShareableQubit> {
        &self.qubits
    }

    /// Returns an immutable view of the Classical bits registered in the circuit
    #[inline(always)]
    pub fn clbits(&self) -> &ObjectRegistry<Clbit, ShareableClbit> {
        &self.clbits
    }

    /// Returns an immutable view of the Variable wires registered in the circuit
    #[inline(always)]
    pub fn vars(&self) -> &ObjectRegistry<Var, expr::Var> {
        &self.vars
    }

    /// Returns an iterator over the input variables used by the circuit.
    pub fn input_vars(&self) -> impl ExactSizeIterator<Item = &expr::Var> {
        self.vars_input.iter().map(|v| self.vars.get(*v).unwrap())
    }

    /// Returns an iterator over the variables captured by the circuit.
    pub fn captured_vars(&self) -> impl ExactSizeIterator<Item = &expr::Var> {
        self.vars_capture.iter().map(|v| self.vars.get(*v).unwrap())
    }

    /// Returns an iterator over the variables declared within the circuit.
    pub fn declared_vars(&self) -> impl ExactSizeIterator<Item = &expr::Var> {
        self.vars_declare.iter().map(|v| self.vars.get(*v).unwrap())
    }

    /// Returns an iterator over the stretches captured by the circuit.
    pub fn captured_stretches(&self) -> impl ExactSizeIterator<Item = &expr::Stretch> {
        self.stretches_capture
            .iter()
            .map(|v| self.stretches.get(*v).unwrap())
    }

    /// Returns an iterator over the stretches declared within the circuit.
    pub fn declared_stretches(&self) -> impl ExactSizeIterator<Item = &expr::Stretch> {
        self.stretches_declare
            .iter()
            .map(|v| self.stretches.get(*v).unwrap())
    }

    /// Merge the `qargs` in a different [Interner] into this DAG, remapping the qubits.
    ///
    /// This is useful for simplifying the direct mapping of [PackedInstruction]s from one DAG to
    /// another, like in substitution methods, or rebuilding a new DAG out of a lot of smaller ones.
    /// See [Interner::merge_map_slice] for more information on the mapping function.
    ///
    /// The input [InternedMap] is cleared of its previous entries by this method, and then we
    /// re-use the allocation.
    pub fn merge_qargs_using(
        &mut self,
        other: &Interner<[Qubit]>,
        map_fn: impl FnMut(&Qubit) -> Option<Qubit>,
        map: &mut InternedMap<[Qubit]>,
    ) {
        // 4 is an arbitrary guess for the amount of stack space to allocate for mapping the
        // `qargs`, but it doesn't matter if it's too short because it'll safely spill to the heap.
        self.qargs_interner
            .merge_map_slice_using::<4>(other, map_fn, map);
    }

    /// Merge the `qargs` in a different [Interner] into this DAG, remapping the qubits.
    ///
    /// This is useful for simplifying the direct mapping of [PackedInstruction]s from one DAG to
    /// another, like in substitution methods, or rebuilding a new DAG out of a lot of smaller ones.
    /// See [Interner::merge_map_slice] for more information on the mapping function.
    pub fn merge_qargs(
        &mut self,
        other: &Interner<[Qubit]>,
        map_fn: impl FnMut(&Qubit) -> Option<Qubit>,
    ) -> InternedMap<[Qubit]> {
        let mut out = InternedMap::new();
        self.merge_qargs_using(other, map_fn, &mut out);
        out
    }

    /// Merge the `cargs` in a different [Interner] into this DAG, remapping the clbits.
    ///
    /// This is useful for simplifying the direct mapping of [PackedInstruction]s from one DAG to
    /// another, like in substitution methods, or rebuilding a new DAG out of a lot of smaller ones.
    /// See [Interner::merge_map_slice] for more information on the mapping function.
    ///
    /// The input [InternedMap] is cleared of its previous entries by this method, and then we
    /// re-use the allocation.
    pub fn merge_cargs_using(
        &mut self,
        other: &Interner<[Clbit]>,
        map_fn: impl FnMut(&Clbit) -> Option<Clbit>,
        map: &mut InternedMap<[Clbit]>,
    ) {
        // 4 is an arbitrary guess for the amount of stack space to allocate for mapping the
        // `cargs`, but it doesn't matter if it's too short because it'll safely spill to the heap.
        self.cargs_interner
            .merge_map_slice_using::<4>(other, map_fn, map);
    }

    /// Merge the `cargs` in a different [Interner] into this DAG, remapping the clbits.
    ///
    /// This is useful for simplifying the direct mapping of [PackedInstruction]s from one DAG to
    /// another, like in substitution methods, or rebuilding a new DAG out of a lot of smaller ones.
    /// See [Interner::merge_map_slice] for more information on the mapping function.
    pub fn merge_cargs(
        &mut self,
        other: &Interner<[Clbit]>,
        map_fn: impl FnMut(&Clbit) -> Option<Clbit>,
    ) -> InternedMap<[Clbit]> {
        let mut out = InternedMap::new();
        self.merge_cargs_using(other, map_fn, &mut out);
        out
    }

    /// Return an iterator of gate runs with non-conditional op nodes of given names
    pub fn collect_runs(
        &self,
        namelist: HashSet<String>,
    ) -> impl Iterator<Item = Vec<NodeIndex>> + '_ {
        let filter_fn = move |node_index: NodeIndex| -> Result<bool, Infallible> {
            let node = &self.dag[node_index];
            match node {
                NodeType::Operation(inst) => Ok(namelist.contains(inst.op().name())),
                _ => Ok(false),
            }
        };

        match rustworkx_core::dag_algo::collect_runs(&self.dag, filter_fn) {
            Some(iter) => iter.map(|result| result.unwrap()),
            None => panic!("invalid DAG: cycle(s) detected!"),
        }
    }

    /// Return a set of non-conditional runs of 1q "op" nodes.
    pub fn collect_1q_runs(&self) -> Option<impl Iterator<Item = Vec<NodeIndex>> + '_> {
        let filter_fn = move |node_index: NodeIndex| -> Result<bool, Infallible> {
            let node = &self.dag[node_index];
            match node {
                NodeType::Operation(inst) => Ok(inst.op().num_qubits() == 1
                    && inst.op().num_clbits() == 0
                    && !inst.is_parameterized()
                    && (inst.op().try_standard_gate().is_some()
                        || inst.op().matrix(inst.params_view()).is_some())),
                _ => Ok(false),
            }
        };
        rustworkx_core::dag_algo::collect_runs(&self.dag, filter_fn)
            .map(|node_iter| node_iter.map(|x| x.unwrap()))
    }

    /// Return a set of non-conditional runs of 2q "op" nodes.
    pub fn collect_2q_runs(&self) -> Option<Vec<Vec<NodeIndex>>> {
        let filter_fn = move |node_index: NodeIndex| -> Result<Option<bool>, Infallible> {
            let node = &self.dag[node_index];
            match node {
                NodeType::Operation(inst) => match inst.op().view() {
                    OperationRef::StandardGate(gate) => {
                        Ok(Some(gate.num_qubits() <= 2 && !inst.is_parameterized()))
                    }
                    OperationRef::Gate(gate) => {
                        Ok(Some(gate.num_qubits() <= 2 && !inst.is_parameterized()))
                    }
                    OperationRef::Unitary(gate) => Ok(Some(gate.num_qubits() <= 2)),
                    _ => Ok(Some(false)),
                },
                _ => Ok(None),
            }
        };

        let color_fn = move |edge_index: EdgeIndex| -> Result<Option<usize>, Infallible> {
            let wire = self.dag.edge_weight(edge_index).unwrap();
            match wire {
                Wire::Qubit(index) => Ok(Some(index.index())),
                _ => Ok(None),
            }
        };
        rustworkx_core::dag_algo::collect_bicolor_runs(&self.dag, filter_fn, color_fn).unwrap()
    }

    fn increment_op(&mut self, op: &str) {
        match self.op_names.get_mut(op) {
            Some(count) => {
                *count += 1;
            }
            None => {
                self.op_names.insert(op.to_string(), 1);
            }
        }
    }

    fn decrement_op(&mut self, op: &str) {
        match self.op_names.get_mut(op) {
            Some(count) => {
                if *count > 1 {
                    *count -= 1;
                } else {
                    self.op_names.swap_remove(op);
                }
            }
            None => panic!("Cannot decrement something not added!"),
        }
    }

    pub fn quantum_predecessors(&self, node: NodeIndex) -> impl Iterator<Item = NodeIndex> + '_ {
        self.dag
            .edges_directed(node, Incoming)
            .filter_map(|e| match e.weight() {
                Wire::Qubit(_) => Some(e.source()),
                _ => None,
            })
            .unique()
    }

    pub fn quantum_successors(&self, node: NodeIndex) -> impl Iterator<Item = NodeIndex> + '_ {
        self.dag
            .edges_directed(node, Outgoing)
            .filter_map(|e| match e.weight() {
                Wire::Qubit(_) => Some(e.target()),
                _ => None,
            })
            .unique()
    }

    /// Apply a [PackedInstruction] to the back of the circuit.
    ///
    /// The provided `instr` MUST be valid for this DAG, e.g. its
    /// bits, registers, vars, and interner IDs must be valid in
    /// this DAG.
    ///
    /// This is mostly used to apply operations from one DAG to
    /// another that was created from the first via
    /// [DAGCircuit::copy_empty_like].
    pub fn push_back(&mut self, py: Python, instr: PackedInstruction) -> PyResult<NodeIndex> {
        let (all_cbits, vars) = self.get_classical_resources(py, &instr)?;

        // Increment the operation count
        self.increment_op(instr.op().name());

        let qubits_id = instr.qubits();
        let new_node = self.dag.add_node(NodeType::Operation(instr));

        // Put the new node in-between the previously "last" nodes on each wire
        // and the output map.
        let output_nodes: HashSet<NodeIndex> = self
            .qargs_interner
            .get(qubits_id)
            .iter()
            .map(|q| self.qubit_io_map.get(q.index()).map(|x| x[1]).unwrap())
            .chain(
                all_cbits
                    .iter()
                    .map(|c| self.clbit_io_map.get(c.index()).map(|x| x[1]).unwrap()),
            )
            .chain(
                vars.iter()
                    .flatten()
                    .map(|v| self.var_io_map.get(v.index()).map(|x| x[1]).unwrap()),
            )
            .collect();

        for output_node in output_nodes {
            let last_edges: Vec<_> = self
                .dag
                .edges_directed(output_node, Incoming)
                .map(|e| (e.source(), e.id(), *e.weight()))
                .collect();
            for (source, old_edge, weight) in last_edges.into_iter() {
                self.dag.add_edge(source, new_node, weight);
                self.dag.add_edge(new_node, output_node, weight);
                self.dag.remove_edge(old_edge);
            }
        }

        Ok(new_node)
    }

    fn get_classical_resources(
        &self,
        py: Python,
        instr: &PackedInstruction,
    ) -> PyResult<(Vec<Clbit>, Option<Vec<Var>>)> {
        let (all_clbits, vars): (Vec<Clbit>, Option<Vec<Var>>) = {
            if self.may_have_additional_wires(py, instr) {
                let mut clbits: HashSet<Clbit> =
                    HashSet::from_iter(self.cargs_interner.get(instr.clbits).iter().copied());
                let (additional_clbits, additional_vars) =
                    self.additional_wires(py, instr.op().view())?;
                for clbit in additional_clbits {
                    clbits.insert(clbit);
                }
                (clbits.into_iter().collect(), Some(additional_vars))
            } else {
                (self.cargs_interner.get(instr.clbits).to_vec(), None)
            }
        };
        Ok((all_clbits, vars))
    }

    /// Apply a [PackedInstruction] to the front of the circuit.
    ///
    /// The provided `instr` MUST be valid for this DAG, e.g. its
    /// bits, registers, vars, and interner IDs must be valid in
    /// this DAG.
    ///
    /// This is mostly used to apply operations from one DAG to
    /// another that was created from the first via
    /// [DAGCircuit::copy_empty_like].
    fn push_front(&mut self, py: Python, inst: PackedInstruction) -> PyResult<NodeIndex> {
<<<<<<< HEAD
        let op_name = inst.op().name();
        let (all_cbits, vars): (Vec<Clbit>, Option<Vec<PyObject>>) = {
=======
        let op_name = inst.op.name();
        let (all_cbits, vars): (Vec<Clbit>, Option<Vec<Var>>) = {
>>>>>>> b4140649
            if self.may_have_additional_wires(py, &inst) {
                let mut clbits: HashSet<Clbit> =
                    HashSet::from_iter(self.cargs_interner.get(inst.clbits()).iter().copied());
                let (additional_clbits, additional_vars) =
                    self.additional_wires(py, inst.op().view())?;
                for clbit in additional_clbits {
                    clbits.insert(clbit);
                }
                (clbits.into_iter().collect(), Some(additional_vars))
            } else {
                (self.cargs_interner.get(inst.clbits()).to_vec(), None)
            }
        };

        self.increment_op(op_name);

        let qubits_id = inst.qubits();
        let new_node = self.dag.add_node(NodeType::Operation(inst));

        // Put the new node in-between the input map and the previously
        // "first" nodes on each wire.
        let mut input_nodes: Vec<NodeIndex> = self
            .qargs_interner
            .get(qubits_id)
            .iter()
            .map(|q| self.qubit_io_map[q.index()][0])
            .chain(all_cbits.iter().map(|c| self.clbit_io_map[c.index()][0]))
            .collect();
        if let Some(vars) = vars {
            for var in vars {
                input_nodes.push(self.var_io_map[var.index()][0]);
            }
        }

        for input_node in input_nodes {
            let first_edges: Vec<_> = self
                .dag
                .edges_directed(input_node, Outgoing)
                .map(|e| (e.target(), e.id(), *e.weight()))
                .collect();
            for (target, old_edge, weight) in first_edges.into_iter() {
                self.dag.add_edge(input_node, new_node, weight);
                self.dag.add_edge(new_node, target, weight);
                self.dag.remove_edge(old_edge);
            }
        }

        Ok(new_node)
    }

    /// Apply a [PackedOperation] to the back of the circuit.
    pub fn apply_operation_back(
        &mut self,
        py: Python,
        op: PackedOperation,
        qargs: &[Qubit],
        cargs: &[Clbit],
        params: Option<SmallVec<[Param; 3]>>,
        label: Option<String>,
        #[cfg(feature = "cache_pygates")] py_op: Option<PyObject>,
    ) -> PyResult<NodeIndex> {
        self.inner_apply_op(
            py,
            op,
            qargs,
            cargs,
            params,
            label,
            #[cfg(feature = "cache_pygates")]
            py_op,
            false,
        )
    }

    /// Apply a [PackedOperation] to the front of the circuit.
    pub fn apply_operation_front(
        &mut self,
        py: Python,
        op: PackedOperation,
        qargs: &[Qubit],
        cargs: &[Clbit],
        params: Option<SmallVec<[Param; 3]>>,
        label: Option<String>,
        #[cfg(feature = "cache_pygates")] py_op: Option<PyObject>,
    ) -> PyResult<NodeIndex> {
        self.inner_apply_op(
            py,
            op,
            qargs,
            cargs,
            params,
            label,
            #[cfg(feature = "cache_pygates")]
            py_op,
            true,
        )
    }

    #[inline]
    #[allow(clippy::too_many_arguments)]
    fn inner_apply_op(
        &mut self,
        py: Python,
        op: PackedOperation,
        qargs: &[Qubit],
        cargs: &[Clbit],
        params: Option<SmallVec<[Param; 3]>>,
        label: Option<String>,
        #[cfg(feature = "cache_pygates")] py_op: Option<PyObject>,
        front: bool,
    ) -> PyResult<NodeIndex> {
        // Check that all qargs are within an acceptable range
        qargs.iter().try_for_each(|qarg| {
            if qarg.index() >= self.num_qubits() {
                return Err(PyValueError::new_err(format!(
                    "Qubit index {} is out of range. This DAGCircuit currently has only {} qubits.",
                    qarg.0,
                    self.num_qubits()
                )));
            }
            Ok(())
        })?;

        // Check that all cargs are within an acceptable range
        cargs.iter().try_for_each(|carg| {
            if carg.index() >= self.num_clbits() {
                return Err(PyValueError::new_err(format!(
                    "Clbit index {} is out of range. This DAGCircuit currently has only {} clbits.",
                    carg.0,
                    self.num_clbits()
                )));
            }
            Ok(())
        })?;
        let packed_instruction = PackedInstruction::new(
            op,
            self.qargs_interner.insert(qargs),
            self.cargs_interner.insert(cargs),
            params.map(Box::new),
            label.map(Box::new),
            #[cfg(feature = "cache_pygates")]
            py_op.map(|py_ob| py_ob.into()).unwrap_or_default(),
        );

        if front {
            self.push_front(py, packed_instruction)
        } else {
            self.push_back(py, packed_instruction)
        }
    }

    fn sort_key(&self, node: NodeIndex) -> SortKeyType {
        match &self.dag[node] {
            NodeType::Operation(packed) => (
                self.qargs_interner.get(packed.qubits()),
                self.cargs_interner.get(packed.clbits()),
            ),
            NodeType::QubitIn(q) => (std::slice::from_ref(q), &[Clbit(u32::MAX)]),
            NodeType::QubitOut(_q) => (&[Qubit(u32::MAX)], &[Clbit(u32::MAX)]),
            NodeType::ClbitIn(c) => (&[Qubit(u32::MAX)], std::slice::from_ref(c)),
            NodeType::ClbitOut(_c) => (&[Qubit(u32::MAX)], &[Clbit(u32::MAX)]),
            _ => (&[], &[]),
        }
    }

    fn topological_nodes(&self) -> PyResult<impl Iterator<Item = NodeIndex>> {
        let key = |node: NodeIndex| -> Result<SortKeyType, Infallible> { Ok(self.sort_key(node)) };
        let nodes =
            rustworkx_core::dag_algo::lexicographical_topological_sort(&self.dag, key, false, None)
                .map_err(|e| match e {
                    rustworkx_core::dag_algo::TopologicalSortError::CycleOrBadInitialState => {
                        PyValueError::new_err(format!("{}", e))
                    }
                    rustworkx_core::dag_algo::TopologicalSortError::KeyError(_) => {
                        unreachable!()
                    }
                })?;
        Ok(nodes.into_iter())
    }

    pub fn topological_op_nodes(&self) -> PyResult<impl Iterator<Item = NodeIndex> + '_> {
        Ok(self.topological_nodes()?.filter(|node: &NodeIndex| {
            matches!(self.dag.node_weight(*node), Some(NodeType::Operation(_)))
        }))
    }

    fn topological_key_sort(
        &self,
        py: Python,
        key: &Bound<PyAny>,
    ) -> PyResult<impl Iterator<Item = NodeIndex>> {
        // This path (user provided key func) is not ideal, since we no longer
        // use a string key after moving to Rust, in favor of using a tuple
        // of the qargs and cargs interner IDs of the node.
        let key = |node: NodeIndex| -> PyResult<String> {
            let node = self.get_node(py, node)?;
            key.call1((node,))?.extract()
        };
        Ok(
            rustworkx_core::dag_algo::lexicographical_topological_sort(&self.dag, key, false, None)
                .map_err(|e| match e {
                    rustworkx_core::dag_algo::TopologicalSortError::CycleOrBadInitialState => {
                        PyValueError::new_err(format!("{}", e))
                    }
                    rustworkx_core::dag_algo::TopologicalSortError::KeyError(ref e) => {
                        e.clone_ref(py)
                    }
                })?
                .into_iter(),
        )
    }

    #[inline]
    fn has_control_flow(&self) -> bool {
        CONTROL_FLOW_OP_NAMES
            .iter()
            .any(|x| self.op_names.contains_key(&x.to_string()))
    }

    fn is_wire_idle(&self, wire: Wire) -> PyResult<bool> {
        let (input_node, output_node) = match wire {
            Wire::Qubit(qubit) => (
                self.qubit_io_map[qubit.index()][0],
                self.qubit_io_map[qubit.index()][1],
            ),
            Wire::Clbit(clbit) => (
                self.clbit_io_map[clbit.index()][0],
                self.clbit_io_map[clbit.index()][1],
            ),
            Wire::Var(var) => (
                self.var_io_map[var.index()][0],
                self.var_io_map[var.index()][1],
            ),
        };

        let child = self
            .dag
            .neighbors_directed(input_node, Outgoing)
            .next()
            .ok_or_else(|| {
                DAGCircuitError::new_err(format!(
                    "Invalid dagcircuit input node {:?} has no output",
                    input_node
                ))
            })?;

        Ok(child == output_node)
    }

    fn may_have_additional_wires(&self, py: Python, instr: &PackedInstruction) -> bool {
        let OperationRef::Instruction(inst) = instr.op().view() else {
            return false;
        };
        inst.control_flow()
            || inst
                .instruction
                .bind(py)
                .is_instance(imports::STORE_OP.get_bound(py))
                .unwrap()
    }

    fn additional_wires(&self, py: Python, op: OperationRef) -> PyResult<(Vec<Clbit>, Vec<Var>)> {
        let wires_from_expr = |node: &expr::Expr| -> PyResult<(Vec<Clbit>, Vec<Var>)> {
            let mut clbits = Vec::new();
            let mut vars: Vec<Var> = Vec::new();
            for var in node.vars() {
                match var {
                    expr::Var::Bit { bit } => {
                        clbits.push(self.clbits.find(bit).unwrap());
                    }
                    expr::Var::Register { register, .. } => {
                        for bit in register.bits() {
                            clbits.push(self.clbits.find(&bit).unwrap());
                        }
                    }
                    expr::Var::Standalone { .. } => vars.push(self.vars.find(var).unwrap()),
                }
            }
            Ok((clbits, vars))
        };

        let mut clbits = Vec::new();
        let mut vars = Vec::new();

        if let OperationRef::Instruction(inst) = op {
            let op = inst.instruction.bind(py);
            if inst.control_flow() {
                // The `condition` field might not exist, for example if this a `for` loop, and
                // that's not an exceptional state for us.
                if let Ok(condition) = op.getattr(intern!(py, "condition")) {
                    if !condition.is_none() {
                        if let Ok(condition) = condition.extract::<expr::Expr>() {
                            let (expr_clbits, expr_vars) = wires_from_expr(&condition)?;
                            for bit in expr_clbits {
                                clbits.push(bit);
                            }
                            for var in expr_vars {
                                vars.push(var);
                            }
                        } else {
                            for bit in condition_resources(&condition)?.clbits.bind(py) {
                                clbits.push(self.clbits.find(&bit.extract()?).unwrap());
                            }
                        }
                    }
                }

                // TODO: this is the Python-side `ControlFlowOp.iter_captured_vars` which iterates
                //   over vars in all blocks of the op. This needs to be ported to Rust when control
                //   flow is ported.
                for var in op.call_method0("iter_captured_vars")?.try_iter()? {
                    vars.push(self.vars.find(&var?.extract()?).unwrap())
                }
                if op.is_instance(imports::SWITCH_CASE_OP.get_bound(py))? {
                    let target = op.getattr(intern!(py, "target"))?;
                    if target.downcast::<PyClbit>().is_ok() {
                        let target_clbit: ShareableClbit = target.extract()?;
                        clbits.push(self.clbits.find(&target_clbit).unwrap());
                    } else if target.is_instance_of::<PyClassicalRegister>() {
                        for bit in target.try_iter()? {
                            let clbit: ShareableClbit = bit?.extract()?;
                            clbits.push(self.clbits.find(&clbit).unwrap());
                        }
                    } else {
                        let (expr_clbits, expr_vars) = wires_from_expr(&target.extract()?)?;
                        for bit in expr_clbits {
                            clbits.push(bit);
                        }
                        for var in expr_vars {
                            vars.push(var);
                        }
                    }
                }
            } else if op.is_instance(imports::STORE_OP.get_bound(py))? {
                let (expr_clbits, expr_vars) = wires_from_expr(&op.getattr("lvalue")?.extract()?)?;
                for bit in expr_clbits {
                    clbits.push(bit);
                }
                for var in expr_vars {
                    vars.push(var);
                }
                let (expr_clbits, expr_vars) = wires_from_expr(&op.getattr("rvalue")?.extract()?)?;
                for bit in expr_clbits {
                    clbits.push(bit);
                }
                for var in expr_vars {
                    vars.push(var);
                }
            }
        }

        Ok((clbits, vars))
    }

    /// Add a qubit or bit to the circuit.
    ///
    /// Args:
    ///     wire: the wire to be added
    ///
    ///     This adds a pair of in and out nodes connected by an edge.
    ///
    /// Returns:
    ///     The input and output node indices of the added wire, respectively.
    ///
    /// Raises:
    ///     DAGCircuitError: if trying to add duplicate wire
    fn add_wire(&mut self, wire: Wire) -> PyResult<(NodeIndex, NodeIndex)> {
        let (in_node, out_node) = match wire {
            Wire::Qubit(qubit) => {
                if qubit.index() < self.qubit_io_map.len() {
                    return Err(DAGCircuitError::new_err("qubit wire already exists!"));
                }
                let in_node = self.dag.add_node(NodeType::QubitIn(qubit));
                let out_node = self.dag.add_node(NodeType::QubitOut(qubit));
                self.qubit_io_map.push([in_node, out_node]);
                (in_node, out_node)
            }
            Wire::Clbit(clbit) => {
                if clbit.index() < self.clbit_io_map.len() {
                    return Err(DAGCircuitError::new_err("classical wire already exists!"));
                }
                let in_node = self.dag.add_node(NodeType::ClbitIn(clbit));
                let out_node = self.dag.add_node(NodeType::ClbitOut(clbit));
                self.clbit_io_map.push([in_node, out_node]);
                (in_node, out_node)
            }
            Wire::Var(var) => {
                if var.index() < self.var_io_map.len() {
                    return Err(DAGCircuitError::new_err("var wire already exists!"));
                }
                let in_node = self.dag.add_node(NodeType::VarIn(var));
                let out_node = self.dag.add_node(NodeType::VarOut(var));
                self.var_io_map.push([in_node, out_node]);
                (in_node, out_node)
            }
        };
        self.dag.add_edge(in_node, out_node, wire);
        Ok((in_node, out_node))
    }

    /// Get the nodes on the given wire.
    ///
    /// Note: result is empty if the wire is not in the DAG.
    pub fn nodes_on_wire(&self, wire: Wire, only_ops: bool) -> Vec<NodeIndex> {
        let mut nodes = Vec::new();
        let mut current_node = match wire {
            Wire::Qubit(qubit) => self.qubit_io_map.get(qubit.index()).map(|x| x[0]),
            Wire::Clbit(clbit) => self.clbit_io_map.get(clbit.index()).map(|x| x[0]),
            Wire::Var(var) => self.var_io_map.get(var.index()).map(|x| x[0]),
        };

        while let Some(node) = current_node {
            if only_ops {
                let node_weight = self.dag.node_weight(node).unwrap();
                if let NodeType::Operation(_) = node_weight {
                    nodes.push(node);
                }
            } else {
                nodes.push(node);
            }

            let edges = self.dag.edges_directed(node, Outgoing);
            current_node = edges
                .into_iter()
                .find_map(|edge| (*edge.weight() == wire).then_some(edge.target()));
        }
        nodes
    }

    fn remove_idle_wire(&mut self, wire: Wire) -> PyResult<()> {
        let [in_node, out_node] = match wire {
            Wire::Qubit(qubit) => self.qubit_io_map[qubit.index()],
            Wire::Clbit(clbit) => self.clbit_io_map[clbit.index()],
            Wire::Var(var) => self.var_io_map[var.index()],
        };
        self.dag.remove_node(in_node);
        self.dag.remove_node(out_node);
        Ok(())
    }

    fn add_qubit_unchecked(&mut self, bit: ShareableQubit) -> PyResult<Qubit> {
        let qubit = self.qubits.add(bit.clone(), false)?;
        self.qubit_locations
            .insert(bit, BitLocations::new((self.qubits.len() - 1) as u32, []));
        self.add_wire(Wire::Qubit(qubit))?;
        Ok(qubit)
    }

    fn add_clbit_unchecked(&mut self, bit: ShareableClbit) -> PyResult<Clbit> {
        let clbit = self.clbits.add(bit.clone(), false)?;
        self.clbit_locations
            .insert(bit, BitLocations::new((self.clbits.len() - 1) as u32, []));
        self.add_wire(Wire::Clbit(clbit))?;
        Ok(clbit)
    }

    pub fn get_node(&self, py: Python, node: NodeIndex) -> PyResult<Py<PyAny>> {
        self.unpack_into(py, node, self.dag.node_weight(node).unwrap())
    }

    /// Remove an operation node n.
    ///
    /// Add edges from predecessors to successors.
    ///
    /// # Returns
    ///
    /// The removed [PackedInstruction] is returned
    pub fn remove_op_node(&mut self, index: NodeIndex) -> PackedInstruction {
        let mut edge_list: Vec<(NodeIndex, NodeIndex, Wire)> = Vec::new();
        for (source, in_weight) in self
            .dag
            .edges_directed(index, Incoming)
            .map(|x| (x.source(), *x.weight()))
        {
            for (target, out_weight) in self
                .dag
                .edges_directed(index, Outgoing)
                .map(|x| (x.target(), *x.weight()))
            {
                if in_weight == out_weight {
                    edge_list.push((source, target, in_weight));
                }
            }
        }
        for (source, target, weight) in edge_list {
            self.dag.add_edge(source, target, weight);
        }

        match self.dag.remove_node(index) {
            Some(NodeType::Operation(packed)) => {
                let op_name = packed.op().name();
                self.decrement_op(op_name);
                packed
            }
            _ => panic!("Must be called with valid operation node!"),
        }
    }

    /// Returns an iterator of the ancestors indices of a node.
    pub fn ancestors(&self, node: NodeIndex) -> impl Iterator<Item = NodeIndex> + '_ {
        core_ancestors(&self.dag, node).filter(move |next| next != &node)
    }

    /// Returns an iterator of the descendants of a node as DAGOpNodes and DAGOutNodes.
    pub fn descendants(&self, node: NodeIndex) -> impl Iterator<Item = NodeIndex> + '_ {
        core_descendants(&self.dag, node).filter(move |next| next != &node)
    }

    /// Returns an iterator of tuples of (DAGNode, [DAGNodes]) where the DAGNode is the current node
    /// and [DAGNode] is its successors in  BFS order.
    pub fn bfs_successors(
        &self,
        node: NodeIndex,
    ) -> impl Iterator<Item = (NodeIndex, Vec<NodeIndex>)> + '_ {
        core_bfs_successors(&self.dag, node).filter(move |(_, others)| !others.is_empty())
    }

    /// Returns an iterator of tuples of (DAGNode, [DAGNodes]) where the DAGNode is the current node
    /// and [DAGNode] is its predecessors in BFS order.
    pub fn bfs_predecessors(
        &self,
        node: NodeIndex,
    ) -> impl Iterator<Item = (NodeIndex, Vec<NodeIndex>)> + '_ {
        core_bfs_predecessors(&self.dag, node).filter(move |(_, others)| !others.is_empty())
    }

    fn pack_into(&mut self, py: Python, b: &Bound<PyAny>) -> Result<NodeType, PyErr> {
        Ok(if let Ok(in_node) = b.downcast::<DAGInNode>() {
            let in_node = in_node.borrow();
            let wire = in_node.wire.bind(py);
            if let Ok(qubit) = wire.extract::<ShareableQubit>() {
                NodeType::QubitIn(self.qubits.find(&qubit).unwrap())
            } else if let Ok(clbit) = wire.extract::<ShareableClbit>() {
                NodeType::ClbitIn(self.clbits.find(&clbit).unwrap())
            } else {
                let var = wire.extract::<expr::Var>()?;
                NodeType::VarIn(self.vars.find(&var).unwrap())
            }
        } else if let Ok(out_node) = b.downcast::<DAGOutNode>() {
            let out_node = out_node.borrow();
            let wire = out_node.wire.bind(py);
            if let Ok(qubit) = wire.extract::<ShareableQubit>() {
                NodeType::QubitOut(self.qubits.find(&qubit).unwrap())
            } else if let Ok(clbit) = wire.extract::<ShareableClbit>() {
                NodeType::ClbitOut(self.clbits.find(&clbit).unwrap())
            } else {
                let var = wire.extract::<expr::Var>()?;
                NodeType::VarOut(self.vars.find(&var).unwrap())
            }
        } else if let Ok(op_node) = b.downcast::<DAGOpNode>() {
            let op_node = op_node.borrow();
            let qubits = self.qargs_interner.insert_owned(
                self.qubits
                    .map_objects(
                        op_node
                            .instruction
                            .qubits
                            .extract::<Vec<ShareableQubit>>(py)?
                            .into_iter(),
                    )?
                    .collect(),
            );
            let clbits = self.cargs_interner.insert_owned(
                self.clbits
                    .map_objects(
                        op_node
                            .instruction
                            .clbits
                            .extract::<Vec<ShareableClbit>>(py)?
                            .into_iter(),
                    )?
                    .collect(),
            );
            let params = (!op_node.instruction.params.is_empty())
                .then(|| op_node.instruction.params.clone().into());
            let inst = PackedInstruction::new(
                op_node.instruction.operation.clone(),
                qubits,
                clbits,
                params,
                op_node.instruction.label.clone(),
                #[cfg(feature = "cache_pygates")]
                op_node.instruction.py_op.clone(),
            );
            NodeType::Operation(inst)
        } else {
            return Err(PyTypeError::new_err("Invalid type for DAGNode"));
        })
    }

    fn unpack_into(&self, py: Python, id: NodeIndex, weight: &NodeType) -> PyResult<Py<PyAny>> {
        let dag_node = match weight {
            NodeType::QubitIn(qubit) => Py::new(
                py,
                DAGInNode::new(id, self.qubits.get(*qubit).unwrap().into_py_any(py)?),
            )?
            .into_any(),
            NodeType::QubitOut(qubit) => Py::new(
                py,
                DAGOutNode::new(id, self.qubits.get(*qubit).unwrap().into_py_any(py)?),
            )?
            .into_any(),
            NodeType::ClbitIn(clbit) => Py::new(
                py,
                DAGInNode::new(id, self.clbits.get(*clbit).unwrap().into_py_any(py)?),
            )?
            .into_any(),
            NodeType::ClbitOut(clbit) => Py::new(
                py,
                DAGOutNode::new(id, self.clbits.get(*clbit).unwrap().into_py_any(py)?),
            )?
            .into_any(),
            NodeType::Operation(packed) => {
                let qubits = self.qargs_interner.get(packed.qubits());
                let clbits = self.cargs_interner.get(packed.clbits());
                Py::new(
                    py,
                    (
                        DAGOpNode {
                            instruction: CircuitInstruction {
                                operation: packed.op().clone(),
                                qubits: PyTuple::new(py, self.qubits.map_indices(qubits))?.unbind(),
                                clbits: PyTuple::new(py, self.clbits.map_indices(clbits))?.unbind(),
                                params: packed.params_view().iter().cloned().collect(),
                                label: packed.label.clone(),
                                #[cfg(feature = "cache_pygates")]
                                py_op: packed.py_op().clone(),
                            },
                        },
                        DAGNode { node: Some(id) },
                    ),
                )?
                .into_any()
            }
            NodeType::VarIn(var) => Py::new(
                py,
                DAGInNode::new(id, self.vars.get(*var).unwrap().clone().into_py_any(py)?),
            )?
            .into_any(),
            NodeType::VarOut(var) => Py::new(
                py,
                DAGOutNode::new(id, self.vars.get(*var).unwrap().clone().into_py_any(py)?),
            )?
            .into_any(),
        };
        Ok(dag_node)
    }

    /// An iterator of the DAG indices and corresponding `PackedInstruction` references for
    /// the `NodeType::Operation` variants stored in the DAG.
    ///
    /// See also [op_node_indices], which provides only the indices.
    pub fn op_nodes(
        &self,
        include_directives: bool,
    ) -> impl Iterator<Item = (NodeIndex, &PackedInstruction)> + '_ {
        self.dag
            .node_references()
            .filter_map(move |(node_index, node_type)| match node_type {
                NodeType::Operation(ref node) => {
                    (include_directives || !node.op().directive()).then_some((node_index, node))
                }
                _ => None,
            })
    }

    /// An iterator of the DAG indices corresponding to `NodeType::Operation` variants.
    ///
    /// See also [op_nodes], which also provides a reference to the contained `PackedInstruction`.
    pub fn op_node_indices(
        &self,
        include_directives: bool,
    ) -> impl Iterator<Item = NodeIndex> + '_ {
        self.op_nodes(include_directives).map(|(index, _)| index)
    }

    /// Return an iterator of 2 qubit operations. Ignore directives like snapshot and barrier.
    pub fn two_qubit_ops(&self) -> impl Iterator<Item = (NodeIndex, &PackedInstruction)> + '_ {
        self.op_nodes(false)
            .filter(|(_, instruction)| self.qargs_interner.get(instruction.qubits()).len() == 2)
    }

    // Filter any nodes that don't match a given predicate function
    pub fn filter_op_nodes<F>(&mut self, mut predicate: F)
    where
        F: FnMut(&PackedInstruction) -> bool,
    {
        let remove_indices = self
            .op_nodes(true)
            .filter_map(|(index, instruction)| (!predicate(instruction)).then_some(index))
            .collect::<Vec<_>>();
        for node in remove_indices {
            self.remove_op_node(node);
        }
    }

    /// Returns an iterator over a list layers of the `DAGCircuit``.
    pub fn multigraph_layers(&self) -> impl Iterator<Item = Vec<NodeIndex>> + '_ {
        let mut first_layer: Vec<_> = self.qubit_io_map.iter().map(|x| x[0]).collect();
        first_layer.extend(self.clbit_io_map.iter().map(|x| x[0]));
        first_layer.extend(self.var_io_map.iter().map(|x| x[0]));
        // A DAG is by definition acyclical, therefore unwrapping the layer should never fail.
        layers(&self.dag, first_layer).map(|layer| match layer {
            Ok(layer) => layer,
            Err(_) => unreachable!("Not a DAG."),
        })
    }

    /// Returns an iterator over the first layer of the `DAGCircuit``.
    pub fn front_layer(&self) -> impl Iterator<Item = NodeIndex> + '_ {
        let mut graph_layers = self.multigraph_layers();
        graph_layers.next();
        graph_layers
            .next()
            .into_iter()
            .flatten()
            .filter(|node| matches!(self.dag.node_weight(*node).unwrap(), NodeType::Operation(_)))
    }

    fn substitute_node_with_subgraph(
        &mut self,
        py: Python,
        node: NodeIndex,
        other: &DAGCircuit,
        qubit_map: &HashMap<Qubit, Qubit>,
        clbit_map: &HashMap<Clbit, Clbit>,
        var_map: &Py<PyDict>,
    ) -> PyResult<IndexMap<NodeIndex, NodeIndex, RandomState>> {
        if self.dag.node_weight(node).is_none() {
            return Err(PyIndexError::new_err(format!(
                "Specified node {} is not in this graph",
                node.index()
            )));
        }

        // Add wire from pred to succ if no ops on mapped wire on ``other``
        for (in_dag_wire, self_wire) in qubit_map.iter() {
            let [input_node, out_node] = other.qubit_io_map[in_dag_wire.index()];
            if other.dag.find_edge(input_node, out_node).is_some() {
                let pred = self
                    .dag
                    .edges_directed(node, Incoming)
                    .find(|edge| {
                        if let Wire::Qubit(bit) = edge.weight() {
                            bit == self_wire
                        } else {
                            false
                        }
                    })
                    .unwrap();
                let succ = self
                    .dag
                    .edges_directed(node, Outgoing)
                    .find(|edge| {
                        if let Wire::Qubit(bit) = edge.weight() {
                            bit == self_wire
                        } else {
                            false
                        }
                    })
                    .unwrap();
                self.dag
                    .add_edge(pred.source(), succ.target(), Wire::Qubit(*self_wire));
            }
        }
        for (in_dag_wire, self_wire) in clbit_map.iter() {
            let [input_node, out_node] = other.clbit_io_map[in_dag_wire.index()];
            if other.dag.find_edge(input_node, out_node).is_some() {
                let pred = self
                    .dag
                    .edges_directed(node, Incoming)
                    .find(|edge| {
                        if let Wire::Clbit(bit) = edge.weight() {
                            bit == self_wire
                        } else {
                            false
                        }
                    })
                    .unwrap();
                let succ = self
                    .dag
                    .edges_directed(node, Outgoing)
                    .find(|edge| {
                        if let Wire::Clbit(bit) = edge.weight() {
                            bit == self_wire
                        } else {
                            false
                        }
                    })
                    .unwrap();
                self.dag
                    .add_edge(pred.source(), succ.target(), Wire::Clbit(*self_wire));
            }
        }

        let bound_var_map = var_map.bind(py);
        let node_filter = |node: NodeIndex| -> bool {
            match other.dag[node] {
                NodeType::Operation(_) => !other
                    .dag
                    .edges_directed(node, petgraph::Direction::Outgoing)
                    .any(|edge| match edge.weight() {
                        Wire::Qubit(qubit) => !qubit_map.contains_key(qubit),
                        Wire::Clbit(clbit) => !clbit_map.contains_key(clbit),
                        Wire::Var(var) => !bound_var_map
                            .contains(other.vars.get(*var).cloned())
                            .unwrap(),
                    }),
                _ => false,
            }
        };
        let reverse_qubit_map: HashMap<Qubit, Qubit> =
            qubit_map.iter().map(|(x, y)| (*y, *x)).collect();
        let reverse_clbit_map: HashMap<Clbit, Clbit> =
            clbit_map.iter().map(|(x, y)| (*y, *x)).collect();
        let reverse_var_map = PyDict::new(py);
        for (k, v) in bound_var_map.iter() {
            reverse_var_map.set_item(v, k)?;
        }
        // Copy nodes from other to self
        let mut out_map: IndexMap<NodeIndex, NodeIndex, RandomState> =
            IndexMap::with_capacity_and_hasher(other.dag.node_count(), RandomState::default());
        for old_index in other.dag.node_indices() {
            if !node_filter(old_index) {
                continue;
            }
            let mut new_node = other.dag[old_index].clone();
            if let NodeType::Operation(ref mut new_inst) = new_node {
                let new_qubit_indices: Vec<Qubit> = other
                    .qargs_interner
                    .get(new_inst.qubits())
                    .iter()
                    .map(|old_qubit| qubit_map[old_qubit])
                    .collect();
                let new_clbit_indices: Vec<Clbit> = other
                    .cargs_interner
                    .get(new_inst.clbits())
                    .iter()
                    .map(|old_clbit| clbit_map[old_clbit])
                    .collect();
                *new_inst.qubits_mut() = self.qargs_interner.insert_owned(new_qubit_indices);
                *new_inst.clbits_mut() = self.cargs_interner.insert_owned(new_clbit_indices);
                self.increment_op(new_inst.op().name());
            }
            let new_index = self.dag.add_node(new_node);
            out_map.insert(old_index, new_index);
        }
        // If no nodes are copied bail here since there is nothing left
        // to do.
        if out_map.is_empty() {
            match self.dag.remove_node(node) {
                Some(NodeType::Operation(packed)) => {
                    let op_name = packed.op().name();
                    self.decrement_op(op_name);
                }
                _ => unreachable!("Must be called with valid operation node!"),
            }
            // Return a new empty map to clear allocation from out_map
            return Ok(IndexMap::default());
        }
        // Copy edges from other to self
        for edge in other.dag.edge_references().filter(|edge| {
            out_map.contains_key(&edge.target()) && out_map.contains_key(&edge.source())
        }) {
            self.dag.add_edge(
                out_map[&edge.source()],
                out_map[&edge.target()],
                match edge.weight() {
                    Wire::Qubit(qubit) => Wire::Qubit(qubit_map[qubit]),
                    Wire::Clbit(clbit) => Wire::Clbit(clbit_map[clbit]),
                    Wire::Var(var) => Wire::Var(
                        self.vars
                            .find(
                                &bound_var_map
                                    .get_item(other.vars.get(*var).unwrap().clone())?
                                    .unwrap()
                                    .extract()?,
                            )
                            .unwrap(),
                    ),
                },
            );
        }
        // Add edges to/from node to nodes in other
        let edges: Vec<(NodeIndex, NodeIndex, Wire)> = self
            .dag
            .edges_directed(node, Incoming)
            .map(|x| (x.source(), x.target(), *x.weight()))
            .collect();
        for (source, _target, weight) in edges {
            let wire_input_id = match weight {
                Wire::Qubit(qubit) => other
                    .qubit_io_map
                    .get(reverse_qubit_map[&qubit].index())
                    .map(|x| x[0]),
                Wire::Clbit(clbit) => other
                    .clbit_io_map
                    .get(reverse_clbit_map[&clbit].index())
                    .map(|x| x[0]),
                Wire::Var(var) => {
                    let index = other
                        .vars
                        .find(
                            &reverse_var_map
                                .get_item(self.vars.get(var).unwrap().clone())?
                                .unwrap()
                                .extract()?,
                        )
                        .unwrap()
                        .index();
                    other.var_io_map.get(index).map(|x| x[0])
                }
            };
            let old_index =
                wire_input_id.and_then(|x| other.dag.neighbors_directed(x, Outgoing).next());
            let target_out = match old_index {
                Some(old_index) => match out_map.get(&old_index) {
                    Some(new_index) => *new_index,
                    None => {
                        // If the index isn't in the node map we've already added the edges as
                        // part of the idle wire handling at the top of this method so just
                        // move on.
                        continue;
                    }
                },
                None => continue,
            };
            self.dag.add_edge(source, target_out, weight);
        }
        let edges: Vec<(NodeIndex, NodeIndex, Wire)> = self
            .dag
            .edges_directed(node, Outgoing)
            .map(|x| (x.source(), x.target(), *x.weight()))
            .collect();
        for (_source, target, weight) in edges {
            let wire_output_id = match weight {
                Wire::Qubit(qubit) => other
                    .qubit_io_map
                    .get(reverse_qubit_map[&qubit].index())
                    .map(|x| x[1]),
                Wire::Clbit(clbit) => other
                    .clbit_io_map
                    .get(reverse_clbit_map[&clbit].index())
                    .map(|x| x[1]),
                Wire::Var(var) => {
                    let index = other
                        .vars
                        .find(
                            &reverse_var_map
                                .get_item(self.vars.get(var).unwrap().clone())?
                                .unwrap()
                                .extract()?,
                        )
                        .unwrap()
                        .index();
                    other.var_io_map.get(index).map(|x| x[1])
                }
            };
            let old_index =
                wire_output_id.and_then(|x| other.dag.neighbors_directed(x, Incoming).next());
            let source_out = match old_index {
                Some(old_index) => match out_map.get(&old_index) {
                    Some(new_index) => *new_index,
                    None => {
                        // If the index isn't in the node map we've already added the edges as
                        // part of the idle wire handling at the top of this method so just
                        // move on.
                        continue;
                    }
                },
                None => continue,
            };
            self.dag.add_edge(source_out, target, weight);
        }
        // Remove node
        if let NodeType::Operation(inst) = &self.dag[node] {
            self.decrement_op(inst.op().name().to_string().as_str());
        }
        self.dag.remove_node(node);
        Ok(out_map)
    }

    /// Retrieve a variable given its unique [Var] key within the DAG.
    ///
    /// The provided [Var] must be from this [DAGCircuit].
    pub fn get_var(&self, var: Var) -> Option<&expr::Var> {
        self.vars.get(var)
    }

    fn add_var(&mut self, var: expr::Var, type_: DAGVarType) -> PyResult<Var> {
        // The setup of the initial graph structure between an "in" and an "out" node is the same as
        // the bit-related `_add_wire`, but this logically needs to do different bookkeeping around
        // tracking the properties
        let name = {
            let expr::Var::Standalone { name, .. } = &var else {
                return Err(DAGCircuitError::new_err(
                    "cannot add variables that wrap `Clbit` or `ClassicalRegister` instances",
                ));
            };
            name.clone()
        };
        match self.identifier_info.get(&name) {
            Some(DAGIdentifierInfo::Var(info)) if Some(&var) == self.vars.get(info.var) => {
                return Err(DAGCircuitError::new_err("already present in the circuit"));
            }
            Some(_) => {
                return Err(DAGCircuitError::new_err(
                    "cannot add var as its name shadows an existing identifier",
                ));
            }
            _ => {}
        }

        let var_idx = self.vars.add(var, true)?;
        let (in_index, out_index) = self.add_wire(Wire::Var(var_idx))?;
        match type_ {
            DAGVarType::Input => &mut self.vars_input,
            DAGVarType::Capture => &mut self.vars_capture,
            DAGVarType::Declare => &mut self.vars_declare,
        }
        .insert(var_idx);
        self.identifier_info.insert(
            name,
            DAGIdentifierInfo::Var(DAGVarInfo {
                var: var_idx,
                type_,
                in_node: in_index,
                out_node: out_index,
            }),
        );
        Ok(var_idx)
    }

    fn check_op_addition(&self, py: Python, inst: &PackedInstruction) -> PyResult<()> {
        for b in self.qargs_interner.get(inst.qubits) {
            if self.qubit_io_map.len() - 1 < b.index() {
                return Err(DAGCircuitError::new_err(format!(
                    "qubit {:?} not found in output map",
                    self.qubits.get(*b).unwrap()
                )));
            }
        }

        for b in self.cargs_interner.get(inst.clbits()) {
            if !self.clbit_io_map.len() - 1 < b.index() {
                return Err(DAGCircuitError::new_err(format!(
                    "clbit {:?} not found in output map",
                    self.clbits.get(*b).unwrap()
                )));
            }
        }

        if self.may_have_additional_wires(py, inst) {
            let (clbits, vars) = self.additional_wires(py, inst.op().view())?;
            for b in clbits {
                if !self.clbit_io_map.len() - 1 < b.index() {
                    return Err(DAGCircuitError::new_err(format!(
                        "clbit {:?} not found in output map",
                        self.clbits.get(b).unwrap()
                    )));
                }
            }
            for v in vars {
                if !self.var_io_map.len() - 1 < v.index() {
                    return Err(DAGCircuitError::new_err(format!(
                        "var {:?} not found in output map",
                        v
                    )));
                }
            }
        }
        Ok(())
    }

    /// Alternative constructor, builds a DAGCircuit with a fixed capacity.
    ///
    /// # Arguments:
    /// - `py`: Python GIL token
    /// - `num_qubits`: Number of qubits in the circuit
    /// - `num_clbits`: Number of classical bits in the circuit.
    /// - `num_vars`: (Optional) number of variables in the circuit.
    /// - `num_ops`: (Optional) number of operations in the circuit.
    /// - `num_edges`: (Optional) If known, number of edges in the circuit.
    pub fn with_capacity(
        py: Python,
        num_qubits: usize,
        num_clbits: usize,
        num_vars: Option<usize>,
        num_ops: Option<usize>,
        num_edges: Option<usize>,
        num_stretches: Option<usize>,
    ) -> PyResult<Self> {
        let num_ops: usize = num_ops.unwrap_or_default();
        let num_vars = num_vars.unwrap_or_default();
        let num_stretches = num_stretches.unwrap_or_default();
        let num_edges = num_edges.unwrap_or(
            num_qubits +    // 1 edge between the input node and the output node or 1st op node.
            num_clbits +    // 1 edge between the input node and the output node or 1st op node.
            num_vars +      // 1 edge between the input node and the output node or 1st op node.
            num_ops, // In Average there will be 3 edges (2 qubits and 1 clbit, or 3 qubits) per op_node.
        );

        let num_nodes = num_qubits * 2 + // One input + One output node per qubit
            num_clbits * 2 +    // One input + One output node per clbit
            num_vars * 2 +  // One input + output node per variable
            num_ops;

        Ok(Self {
            name: None,
            metadata: Some(PyDict::new(py).unbind().into()),
            dag: StableDiGraph::with_capacity(num_nodes, num_edges),
            qregs: RegisterData::new(),
            cregs: RegisterData::new(),
            qargs_interner: Interner::with_capacity(num_qubits),
            cargs_interner: Interner::with_capacity(num_clbits),
            qubits: ObjectRegistry::with_capacity(num_qubits),
            clbits: ObjectRegistry::with_capacity(num_clbits),
            vars: ObjectRegistry::with_capacity(num_vars),
            stretches: ObjectRegistry::with_capacity(num_stretches),
            global_phase: Param::Float(0.),
            duration: None,
            unit: "dt".to_string(),
            qubit_locations: BitLocator::with_capacity(num_qubits),
            clbit_locations: BitLocator::with_capacity(num_clbits),
            qubit_io_map: Vec::with_capacity(num_qubits),
            clbit_io_map: Vec::with_capacity(num_clbits),
            var_io_map: Vec::with_capacity(num_vars),
            op_names: IndexMap::default(),
            identifier_info: IndexMap::with_capacity_and_hasher(
                num_vars + num_stretches,
                RandomState::default(),
            ),
            vars_input: HashSet::new(),
            vars_capture: HashSet::new(),
            vars_declare: HashSet::new(),
            stretches_capture: HashSet::new(),
            stretches_declare: Vec::new(),
        })
    }

    /// Get qargs from an intern index
    pub fn get_qargs(&self, index: Interned<[Qubit]>) -> &[Qubit] {
        self.qargs_interner.get(index)
    }

    /// Get cargs from an intern index
    pub fn get_cargs(&self, index: Interned<[Clbit]>) -> &[Clbit] {
        self.cargs_interner.get(index)
    }

    /// Insert a new 1q standard gate on incoming qubit
    pub fn insert_1q_on_incoming_qubit(
        &mut self,
        new_gate: (StandardGate, &[f64]),
        old_index: NodeIndex,
    ) {
        self.increment_op(new_gate.0.name());
        let old_node = &self.dag[old_index];
        let inst = if let NodeType::Operation(old_node) = old_node {
            PackedInstruction::new(
                new_gate.0.into(),
                old_node.qubits(),
                old_node.clbits(),
                (!new_gate.1.is_empty())
                    .then(|| Box::new(new_gate.1.iter().map(|x| Param::Float(*x)).collect())),
                None,
                #[cfg(feature = "cache_pygates")]
                OnceLock::new(),
            )
        } else {
            panic!("This method only works if provided index is an op node");
        };
        let new_index = self.dag.add_node(NodeType::Operation(inst));
        let (parent_index, edge_index, weight) = self
            .dag
            .edges_directed(old_index, Incoming)
            .map(|edge| (edge.source(), edge.id(), *edge.weight()))
            .next()
            .unwrap();
        self.dag.add_edge(parent_index, new_index, weight);
        self.dag.add_edge(new_index, old_index, weight);
        self.dag.remove_edge(edge_index);
    }

    /// Remove a sequence of 1 qubit nodes from the dag
    /// This must only be called if all the nodes operate
    /// on a single qubit with no other wires in or out of any nodes
    pub fn remove_1q_sequence(&mut self, sequence: &[NodeIndex]) {
        let (parent_index, weight) = self
            .dag
            .edges_directed(*sequence.first().unwrap(), Incoming)
            .map(|edge| (edge.source(), *edge.weight()))
            .next()
            .unwrap();
        let child_index = self
            .dag
            .edges_directed(*sequence.last().unwrap(), Outgoing)
            .map(|edge| edge.target())
            .next()
            .unwrap();
        self.dag.add_edge(parent_index, child_index, weight);
        for node in sequence {
            match self.dag.remove_node(*node) {
                Some(NodeType::Operation(packed)) => {
                    let op_name = packed.op().name();
                    self.decrement_op(op_name);
                }
                _ => panic!("Must be called with valid operation node!"),
            }
        }
    }

    /// Replace a node with individual operations from a provided callback
    /// function on each qubit of that node.
    #[allow(unused_variables)]
    pub fn replace_node_with_1q_ops<F>(
        &mut self,
        py: Python, // Unused if cache_pygates isn't enabled
        node: NodeIndex,
        insert: F,
    ) -> PyResult<()>
    where
        F: Fn(Wire) -> (PackedOperation, SmallVec<[Param; 3]>),
    {
        let mut edge_list: Vec<(NodeIndex, NodeIndex, Wire)> = Vec::with_capacity(2);
        for (source, in_weight) in self
            .dag
            .edges_directed(node, Incoming)
            .map(|x| (x.source(), *x.weight()))
        {
            for (target, out_weight) in self
                .dag
                .edges_directed(node, Outgoing)
                .map(|x| (x.target(), *x.weight()))
            {
                if in_weight == out_weight {
                    edge_list.push((source, target, in_weight));
                }
            }
        }
        for (source, target, weight) in edge_list {
            let (new_op, params) = insert(weight);
            self.increment_op(new_op.name());
            let qubits = if let Wire::Qubit(qubit) = weight {
                vec![qubit]
            } else {
                panic!("This method only works if the gate being replaced has no classical incident wires")
            };
            #[cfg(feature = "cache_pygates")]
            let py_op = match new_op.view() {
                OperationRef::StandardGate(_)
                | OperationRef::StandardInstruction(_)
                | OperationRef::Unitary(_) => OnceLock::new(),
                OperationRef::Gate(gate) => OnceLock::from(gate.gate.clone_ref(py)),
                OperationRef::Instruction(instruction) => {
                    OnceLock::from(instruction.instruction.clone_ref(py))
                }
                OperationRef::Operation(op) => OnceLock::from(op.operation.clone_ref(py)),
            };
            let inst = PackedInstruction::new(
                new_op,
                self.qargs_interner.insert_owned(qubits),
                self.cargs_interner.get_default(),
                (!params.is_empty()).then(|| Box::new(params)),
                None,
                #[cfg(feature = "cache_pygates")]
                py_op,
            );
            let new_index = self.dag.add_node(NodeType::Operation(inst));
            self.dag.add_edge(source, new_index, weight);
            self.dag.add_edge(new_index, target, weight);
        }

        match self.dag.remove_node(node) {
            Some(NodeType::Operation(packed)) => {
                let op_name = packed.op().name();
                self.decrement_op(op_name);
            }
            _ => panic!("Must be called with valid operation node"),
        }
        Ok(())
    }

    pub fn add_global_phase(&mut self, value: &Param) -> PyResult<()> {
        match value {
            Param::Obj(_) => {
                return Err(PyTypeError::new_err(
                    "Invalid parameter type, only float and parameter expression are supported",
                ))
            }
            _ => self.set_global_phase(add_global_phase(&self.global_phase, value)?)?,
        }
        Ok(())
    }

    /// Return the op name counts in the circuit
    ///
    /// Args:
    ///     py: The python token necessary for control flow recursion
    ///     recurse: Whether to recurse into control flow ops or not
    pub fn count_ops(
        &self,
        py: Python,
        recurse: bool,
    ) -> PyResult<IndexMap<String, usize, RandomState>> {
        if !recurse || !self.has_control_flow() {
            Ok(self.op_names.clone())
        } else {
            fn inner(
                py: Python,
                dag: &DAGCircuit,
                counts: &mut IndexMap<String, usize, RandomState>,
            ) -> PyResult<()> {
                for (key, value) in dag.op_names.iter() {
                    counts
                        .entry(key.clone())
                        .and_modify(|count| *count += value)
                        .or_insert(*value);
                }
                let circuit_to_dag = imports::CIRCUIT_TO_DAG.get_bound(py);
                for node in dag.dag.node_weights() {
                    let NodeType::Operation(node) = node else {
                        continue;
                    };
                    if !node.op().control_flow() {
                        continue;
                    }
                    let OperationRef::Instruction(inst) = node.op().view() else {
                        panic!("control flow op must be an instruction")
                    };
                    let blocks = inst.instruction.bind(py).getattr("blocks")?;
                    for block in blocks.try_iter()? {
                        let inner_dag: &DAGCircuit = &circuit_to_dag.call1((block?,))?.extract()?;
                        inner(py, inner_dag, counts)?;
                    }
                }
                Ok(())
            }
            let mut counts =
                IndexMap::with_capacity_and_hasher(self.op_names.len(), RandomState::default());
            inner(py, self, &mut counts)?;
            Ok(counts)
        }
    }

    /// Get an immutable reference to the op counts for this DAGCircuit
    ///
    /// This differs from count_ops() in that it doesn't handle control flow recursion at all
    /// and it returns a reference instead of an owned copy. If you don't need to work with
    /// control flow or ownership of the counts this is a more efficient alternative to
    /// `DAGCircuit::count_ops(py, false)`
    pub fn get_op_counts(&self) -> &IndexMap<String, usize, RandomState> {
        &self.op_names
    }

    /// Extends the DAG with valid instances of [PackedInstruction].
    pub fn extend<I>(&mut self, py: Python, iter: I) -> PyResult<Vec<NodeIndex>>
    where
        I: IntoIterator<Item = PackedInstruction>,
    {
        self.try_extend(
            py,
            iter.into_iter()
                .map(|inst| -> Result<PackedInstruction, Infallible> { Ok(inst) }),
        )
    }

    /// Extends the DAG with valid instances of [PackedInstruction], where the iterator produces the
    /// results in a fallible manner.
    pub fn try_extend<I, E>(&mut self, py: Python, iter: I) -> PyResult<Vec<NodeIndex>>
    where
        I: IntoIterator<Item = Result<PackedInstruction, E>>,
        PyErr: From<E>,
    {
        let mut new_nodes = Vec::new();
        let mut replacement_dag = DAGCircuit::new()?;
        std::mem::swap(self, &mut replacement_dag);
        let mut dag_builder = replacement_dag.into_builder();
        for inst in iter {
            new_nodes.push(dag_builder.push_back(py, inst?)?);
        }
        std::mem::swap(self, &mut dag_builder.build());
        Ok(new_nodes)
    }

    /// Alternative constructor to build an instance of [DAGCircuit] from a `QuantumCircuit`.
    pub(crate) fn from_circuit(
        py: Python,
        qc: QuantumCircuitData,
        copy_op: bool,
        qubit_order: Option<Vec<Bound<PyAny>>>,
        clbit_order: Option<Vec<Bound<PyAny>>>,
    ) -> PyResult<DAGCircuit> {
        // Extract necessary attributes
        let qc_data = qc.data;
        let num_qubits = qc_data.num_qubits();
        let num_clbits = qc_data.num_clbits();
        let num_ops = qc_data.__len__();
        let num_vars = qc.declared_vars.len() + qc.input_vars.len() + qc.captured_vars.len();
        let num_stretches = qc.declared_stretches.len() + qc.captured_stretches.len();

        // Build DAGCircuit with capacity
        let mut new_dag = DAGCircuit::with_capacity(
            py,
            num_qubits,
            num_clbits,
            Some(num_vars),
            Some(num_ops),
            None,
            Some(num_stretches),
        )?;

        // Assign other necessary data
        new_dag.name = qc.name.map(|ob| ob.unbind());

        // Avoid manually acquiring the GIL.
        new_dag.global_phase = match qc_data.global_phase() {
            Param::ParameterExpression(exp) => Param::ParameterExpression(exp.clone_ref(py)),
            Param::Float(float) => Param::Float(*float),
            _ => unreachable!("Incorrect parameter assigned for global phase"),
        };

        new_dag.metadata = qc.metadata.map(|meta| meta.unbind());

        // Add the qubits depending on order, and produce the qargs map.
        let qarg_map = if let Some(qubit_ordering) = qubit_order {
            let mut ordered_vec = Vec::from_iter((0..num_qubits as u32).map(Qubit));
            qubit_ordering
                .into_iter()
                .try_for_each(|qubit| -> PyResult<()> {
                    let qubit_nat: ShareableQubit = qubit.extract()?;
                    if new_dag.qubits.find(&qubit_nat).is_some() {
                        return Err(DAGCircuitError::new_err(format!(
                            "duplicate qubits {}",
                            &qubit
                        )));
                    }
                    let qubit_index = qc_data.qubits().find(&qubit_nat).unwrap();
                    ordered_vec[qubit_index.index()] = new_dag.add_qubit_unchecked(qubit_nat)?;
                    Ok(())
                })?;
            // The `Vec::get` use is because an arbitrary interner might contain old references to
            // bit instances beyond `num_qubits`, such as if it's from a DAG that had wires removed.
            new_dag.merge_qargs(qc_data.qargs_interner(), |bit| {
                ordered_vec.get(bit.index()).copied()
            })
        } else {
            qc_data
                .qubits()
                .objects()
                .iter()
                .try_for_each(|qubit| -> PyResult<_> {
                    new_dag.add_qubit_unchecked(qubit.clone())?;
                    Ok(())
                })?;
            new_dag.merge_qargs(qc_data.qargs_interner(), |bit| Some(*bit))
        };

        // Add the clbits depending on order, and produce the cargs map.
        let carg_map = if let Some(clbit_ordering) = clbit_order {
            let mut ordered_vec = Vec::from_iter((0..num_clbits as u32).map(Clbit));
            clbit_ordering
                .into_iter()
                .try_for_each(|clbit| -> PyResult<()> {
                    let clbit_nat: ShareableClbit = clbit.extract()?;
                    if new_dag.clbits.find(&clbit_nat).is_some() {
                        return Err(DAGCircuitError::new_err(format!(
                            "duplicate clbits {}",
                            &clbit
                        )));
                    };
                    let clbit_index = qc_data.clbits().find(&clbit_nat).unwrap();
                    ordered_vec[clbit_index.index()] = new_dag.add_clbit_unchecked(clbit_nat)?;
                    Ok(())
                })?;
            // The `Vec::get` use is because an arbitrary interner might contain old references to
            // bit instances beyond `num_clbits`, such as if it's from a DAG that had wires removed.
            new_dag.merge_cargs(qc_data.cargs_interner(), |bit| {
                ordered_vec.get(bit.index()).copied()
            })
        } else {
            qc_data
                .clbits()
                .objects()
                .iter()
                .try_for_each(|clbit| -> PyResult<()> {
                    new_dag.add_clbit_unchecked(clbit.clone())?;
                    Ok(())
                })?;
            new_dag.merge_cargs(qc_data.cargs_interner(), |bit| Some(*bit))
        };

        // Add all of the new vars.
        for var in qc.declared_vars {
            new_dag.add_var(var, DAGVarType::Declare)?;
        }

        for var in qc.input_vars {
            new_dag.add_var(var, DAGVarType::Input)?;
        }

        for var in qc.captured_vars {
            new_dag.add_var(var, DAGVarType::Capture)?;
        }

        for stretch in qc.captured_stretches {
            new_dag.add_captured_stretch(stretch)?;
        }

        for stretch in qc.declared_stretches {
            new_dag.add_declared_stretch(stretch)?;
        }

        // Add all the registers
        for qreg in qc_data.qregs() {
            new_dag.add_qreg(qreg.clone())?;
        }

        for creg in qc_data.cregs() {
            new_dag.add_creg(creg.clone())?;
        }

        // After bits and registers are added, copy bitlocations
        new_dag.qubit_locations = qc_data.qubit_indices().clone();
        new_dag.clbit_locations = qc_data.clbit_indices().clone();

        new_dag.try_extend(
            py,
            qc_data.iter().map(|instr| -> PyResult<PackedInstruction> {
                Ok(PackedInstruction::new(
                    if copy_op {
                        instr.op().py_deepcopy(py, None)?
                    } else {
                        instr.op().clone()
                    },
                    qarg_map[instr.qubits],
                    carg_map[instr.clbits],
                    instr.params_raw().clone(),
                    instr.label.clone(),
                    #[cfg(feature = "cache_pygates")]
                    OnceLock::new(),
                ))
            }),
        )?;
        Ok(new_dag)
    }

    /// Builds a [DAGCircuit] based on an instance of [CircuitData].
    pub fn from_circuit_data(
        py: Python,
        circuit_data: CircuitData,
        copy_op: bool,
    ) -> PyResult<Self> {
        let circ = QuantumCircuitData {
            data: circuit_data,
            name: None,
            metadata: None,
            input_vars: Vec::new(),
            captured_vars: Vec::new(),
            declared_vars: Vec::new(),
            captured_stretches: Vec::new(),
            declared_stretches: Vec::new(),
        };
        Self::from_circuit(py, circ, copy_op, None, None)
    }

    #[allow(clippy::too_many_arguments)]
    /// Replace a block of node indices with a new packed operation
    pub fn replace_block(
        &mut self,
        block_ids: &[NodeIndex],
        op: PackedOperation,
        params: SmallVec<[Param; 3]>,
        label: Option<&str>,
        cycle_check: bool,
        qubit_pos_map: &HashMap<Qubit, usize>,
        clbit_pos_map: &HashMap<Clbit, usize>,
    ) -> PyResult<NodeIndex> {
        let mut block_op_names = Vec::with_capacity(block_ids.len());
        let mut block_qargs: HashSet<Qubit> = HashSet::new();
        let mut block_cargs: HashSet<Clbit> = HashSet::new();
        for nd in block_ids {
            let weight = self.dag.node_weight(*nd);
            match weight {
                Some(NodeType::Operation(packed)) => {
                    block_op_names.push(packed.op().name().to_string());
                    block_qargs.extend(self.qargs_interner.get(packed.qubits));
                    block_cargs.extend(self.cargs_interner.get(packed.clbits));
                    // Add classical bits from SwitchCaseOp, if applicable.
                    if let OperationRef::Instruction(op) = packed.op().view() {
                        if op.name() == "switch_case" {
                            Python::with_gil(|py| -> PyResult<()> {
                                let op_bound = op.instruction.bind(py);
                                let target = op_bound.getattr(intern!(py, "target"))?;
                                if target.downcast::<PyClbit>().is_ok() {
                                    let target_clbit: ShareableClbit = target.extract()?;
                                    block_cargs.insert(self.clbits.find(&target_clbit).unwrap());
                                } else if target.is_instance_of::<PyClassicalRegister>() {
                                    block_cargs.extend(self.clbits.map_objects(
                                        target.extract::<Vec<ShareableClbit>>()?.into_iter(),
                                    )?);
                                } else {
                                    block_cargs.extend(
                                        self.clbits.map_objects(
                                            node_resources(&target)?
                                                .clbits
                                                .extract::<Vec<ShareableClbit>>(py)?
                                                .into_iter(),
                                        )?,
                                    );
                                }
                                Ok(())
                            })?;
                        }
                    }
                }
                Some(_) => {
                    return Err(DAGCircuitError::new_err(
                        "Nodes in 'node_block' must be of type 'DAGOpNode'.",
                    ))
                }
                None => {
                    return Err(DAGCircuitError::new_err(
                        "Node in 'node_block' not found in DAG.",
                    ))
                }
            }
        }

        let mut block_qargs: Vec<Qubit> = block_qargs
            .into_iter()
            .filter(|q| qubit_pos_map.contains_key(q))
            .collect();
        block_qargs.sort_by_key(|q| qubit_pos_map[q]);

        let mut block_cargs: Vec<Clbit> = block_cargs
            .into_iter()
            .filter(|c| clbit_pos_map.contains_key(c))
            .collect();
        block_cargs.sort_by_key(|c| clbit_pos_map[c]);

        if op.num_qubits() as usize != block_qargs.len() {
            return Err(DAGCircuitError::new_err(format!(
                "Number of qubits in the replacement operation ({}) is not equal to the number of qubits in the block ({})!", op.num_qubits(), block_qargs.len()
            )));
        }

        let op_name = op.name().to_string();
        let qubits = self.qargs_interner.insert_owned(block_qargs);
        let clbits = self.cargs_interner.insert_owned(block_cargs);
        let weight = NodeType::Operation(PackedInstruction::new(
            op,
            qubits,
            clbits,
            (!params.is_empty()).then(|| Box::new(params)),
            label.map(|label| Box::new(label.to_string())),
            #[cfg(feature = "cache_pygates")]
            OnceLock::new(),
        ));

        let new_node = self
            .dag
            .contract_nodes(block_ids.iter().copied(), weight, cycle_check)
            .map_err(|e| match e {
                ContractError::DAGWouldCycle => DAGCircuitError::new_err(
                    "Replacing the specified node block would introduce a cycle",
                ),
            })?;

        self.increment_op(op_name.as_str());
        for name in block_op_names {
            self.decrement_op(name.as_str());
        }
        Ok(new_node)
    }

    pub fn compose(
        &mut self,
        py: Python,
        other: &DAGCircuit,
        qubits: Option<&[ShareableQubit]>,
        clbits: Option<&[ShareableClbit]>,
        inline_captures: bool,
    ) -> PyResult<()> {
        if other.qubits.len() > self.qubits.len() || other.clbits.len() > self.clbits.len() {
            return Err(DAGCircuitError::new_err(
                "Trying to compose with another DAGCircuit which has more 'in' edges.",
            ));
        }

        // Number of qubits and clbits must match number in circuit or None
        let identity_qubit_map: HashMap<ShareableQubit, ShareableQubit> = other
            .qubits
            .objects()
            .iter()
            .cloned()
            .zip(self.qubits.objects().iter().cloned())
            .collect();
        let identity_clbit_map: HashMap<ShareableClbit, ShareableClbit> = other
            .clbits
            .objects()
            .iter()
            .cloned()
            .zip(self.clbits.objects().iter().cloned())
            .collect();

        let qubit_map = match qubits {
            None => identity_qubit_map.clone(),
            Some(qubits) => {
                if qubits.len() != other.qubits.len() {
                    return Err(DAGCircuitError::new_err(concat!(
                        "Number of items in qubits parameter does not",
                        " match number of qubits in the circuit."
                    )));
                }
                let other_qubits = other.qubits.objects();
                other_qubits
                    .iter()
                    .cloned()
                    .zip(qubits.iter().cloned())
                    .collect()
            }
        };

        let clbit_map = match clbits {
            None => identity_clbit_map.clone(),
            Some(clbits) => {
                if clbits.len() != other.clbits.len() {
                    return Err(DAGCircuitError::new_err(concat!(
                        "Number of items in clbits parameter does not",
                        " match number of clbits in the circuit."
                    )));
                }
                let other_clbits = other.clbits.objects();
                other_clbits
                    .iter()
                    .cloned()
                    .zip(clbits.iter().cloned())
                    .collect()
            }
        };

        self.global_phase = add_global_phase(&self.global_phase, &other.global_phase)?;

        // This is all the handling we need for realtime variables, if there's no remapping. They:
        //
        // * get added to the DAG and then operations involving them get appended on normally.
        // * get inlined onto an existing variable, then operations get appended normally.
        // * there's a clash or a failed inlining, and we just raise an error.
        //
        // Notably if there's no remapping, there's no need to recurse into control-flow or to do any
        // Var rewriting during the Expr visits.
        for var in &other.vars_input {
            self.add_input_var(other.vars.get(*var).unwrap().clone())?;
        }
        if inline_captures {
            for var in other
                .vars_capture
                .iter()
                .map(|v| other.vars.get(*v).unwrap())
            {
                if self.vars.find(var).is_none() {
                    let expr::Var::Standalone { name, .. } = var else {
                        panic!("var capture not standalone");
                    };
                    return Err(DAGCircuitError::new_err(format!(
                        "Variable '{}' to be inlined is not in the base DAG. If you wanted it to be automatically added, use `inline_captures=False`.",
                        name
                    )));
                }
            }
            for stretch in other
                .stretches_capture
                .iter()
                .map(|v| other.stretches.get(*v).unwrap())
            {
                if self.stretches.find(stretch).is_none() {
                    return Err(DAGCircuitError::new_err(format!(
                        "Stretch '{}' to be inlined is not in the base DAG. If you wanted it to be automatically added, use `inline_captures=False`.",
                        stretch.name
                    )));
                }
            }
        } else {
            for var in &other.vars_capture {
                self.add_captured_var(other.vars.get(*var).unwrap().clone())?;
            }
            for stretch in &other.stretches_capture {
                self.add_captured_stretch(other.stretches.get(*stretch).unwrap().clone())?;
            }
        }
        for var in &other.vars_declare {
            self.add_declared_var(other.vars.get(*var).unwrap().clone())?;
        }
        for stretch in &other.stretches_declare {
            self.add_declared_stretch(other.stretches.get(*stretch).unwrap().clone())?;
        }
        let build_var_mapper =
            |cregs: &RegisterData<ClassicalRegister>| -> PyResult<PyVariableMapper> {
                let edge_map = if qubit_map.is_empty() && clbit_map.is_empty() {
                    // try to ido a 1-1 mapping in order
                    let out_dict = PyDict::new(py);
                    for (a, b) in identity_qubit_map.iter() {
                        out_dict.set_item(a.into_py_any(py)?, b.into_pyobject(py)?)?;
                    }
                    for (a, b) in identity_clbit_map.iter() {
                        out_dict.set_item(a.into_py_any(py)?, b.into_pyobject(py)?)?;
                    }
                    out_dict
                } else {
                    let out_dict = PyDict::new(py);
                    for (a, b) in qubit_map.iter() {
                        out_dict.set_item(a.into_py_any(py)?, b.into_pyobject(py)?)?;
                    }
                    for (a, b) in clbit_map.iter() {
                        out_dict.set_item(a.into_py_any(py)?, b.into_pyobject(py)?)?;
                    }
                    out_dict
                };

                PyVariableMapper::new(
                    py,
                    PyList::new(py, cregs.registers())?.into_any(),
                    Some(edge_map),
                    None,
                    Some(wrap_pyfunction!(reject_new_register, py)?.into_py_any(py)?),
                )
            };
        let mut variable_mapper: Option<PyVariableMapper> = None;

        for node in other.topological_nodes()? {
            match &other.dag[node] {
                NodeType::QubitIn(q) => {
                    let bit = other.qubits.get(*q).unwrap();
                    let m_wire = &qubit_map[bit];
                    let wire_in_dag = self.qubits.find(m_wire);
                    if wire_in_dag.is_none()
                        || (self.qubit_io_map.len() - 1 < wire_in_dag.unwrap().index())
                    {
                        return Err(DAGCircuitError::new_err(format!(
                            "wire {:?} not in self",
                            m_wire,
                        )));
                    }
                }
                NodeType::ClbitIn(c) => {
                    let bit = other.clbits.get(*c).unwrap();
                    let m_wire = &clbit_map[bit];
                    let wire_in_dag = self.clbits.find(m_wire);
                    if wire_in_dag.is_none()
                        || self.clbit_io_map.len() - 1 < wire_in_dag.unwrap().index()
                    {
                        return Err(DAGCircuitError::new_err(format!(
                            "wire {:?} not in self",
                            m_wire,
                        )));
                    }
                }
                NodeType::Operation(inst) => {
                    let qubits = other
                        .qubits
                        .map_indices(other.qargs_interner.get(inst.qubits));
                    let mapped_qargs = qubits
                        .into_iter()
                        .map(|bit| self.qubits.find(&qubit_map[bit]).unwrap())
                        .collect::<Vec<Qubit>>();
                    let clbits = other
                        .clbits
                        .map_indices(other.cargs_interner.get(inst.clbits));
                    let mapped_cargs = clbits
                        .into_iter()
                        .map(|bit| self.clbits.find(&clbit_map[bit]).unwrap())
                        .collect::<Vec<Clbit>>();

                    let instr = if inst.op().control_flow() {
                        let OperationRef::Instruction(op) = inst.op().view() else {
                            unreachable!("All control_flow ops should be PyInstruction");
                        };
                        let py_op = op.instruction.bind(py);
                        let py_op = py_op.call_method0(intern!(py, "to_mutable"))?;
                        if py_op.is_instance(imports::IF_ELSE_OP.get_bound(py))?
                            || py_op.is_instance(imports::WHILE_LOOP_OP.get_bound(py))?
                        {
                            if let Ok(condition) = py_op.getattr(intern!(py, "condition")) {
                                match variable_mapper {
                                    Some(ref variable_mapper) => {
                                        let condition =
                                            variable_mapper.map_condition(&condition, true)?;
                                        py_op.setattr(intern!(py, "condition"), condition)?;
                                    }
                                    None => {
                                        let var_mapper = build_var_mapper(&self.cregs)?;
                                        let condition =
                                            var_mapper.map_condition(&condition, true)?;
                                        py_op.setattr(intern!(py, "condition"), condition)?;
                                        variable_mapper = Some(var_mapper);
                                    }
                                }
                            }
                        } else if py_op.is_instance(imports::SWITCH_CASE_OP.get_bound(py))? {
                            match variable_mapper {
                                Some(ref variable_mapper) => {
                                    py_op.setattr(
                                        intern!(py, "target"),
                                        variable_mapper
                                            .map_target(&py_op.getattr(intern!(py, "target"))?)?,
                                    )?;
                                }
                                None => {
                                    let var_mapper = build_var_mapper(&self.cregs)?;
                                    py_op.setattr(
                                        intern!(py, "target"),
                                        var_mapper
                                            .map_target(&py_op.getattr(intern!(py, "target"))?)?,
                                    )?;
                                    variable_mapper = Some(var_mapper);
                                }
                            }
                        }
                        PackedInstruction::new(
                            PackedOperation::from_instruction(
                                PyInstruction {
                                    qubits: op.qubits,
                                    clbits: op.clbits,
                                    params: op.params,
                                    op_name: op.op_name.clone(),
                                    control_flow: op.control_flow,
                                    instruction: py_op.unbind(),
                                }
                                .into(),
                            ),
                            self.qargs_interner.insert_owned(mapped_qargs),
                            self.cargs_interner.insert_owned(mapped_cargs),
                            inst.params_raw().clone(),
                            inst.label.clone(),
                            #[cfg(feature = "cache_pygates")]
                            OnceLock::new(),
                        )
                    } else {
                        PackedInstruction::new(
                            inst.op().clone(),
                            self.qargs_interner.insert_owned(mapped_qargs),
                            self.cargs_interner.insert_owned(mapped_cargs),
                            inst.params_raw().clone(),
                            inst.label.clone(),
                            #[cfg(feature = "cache_pygates")]
                            inst.py_op().clone(),
                        )
                    };
                    self.push_back(py, instr)?;
                }
                // If its a Var wire, we already checked that it exists in the destination.
                NodeType::VarIn(_)
                | NodeType::VarOut(_)
                | NodeType::QubitOut(_)
                | NodeType::ClbitOut(_) => (),
            }
        }
        Ok(())
    }

    /// Substitute an operation in a node with a new one. The wire counts must match and the same
    /// argument order will be used.
    pub fn substitute_op(
        &mut self,
        node_index: NodeIndex,
        new_op: PackedOperation,
        params: SmallVec<[Param; 3]>,
        label: Option<&str>,
    ) -> PyResult<()> {
        let old_packed = self.dag[node_index].unwrap_operation();
        let op_name = old_packed.op().name().to_string();

        if old_packed.op().num_qubits() != new_op.num_qubits()
            || old_packed.op().num_clbits() != new_op.num_clbits()
        {
            return Err(DAGCircuitError::new_err(
                format!(
                    "Cannot replace node of width ({} qubits, {} clbits) with operation of mismatched width ({} qubits, {} clbits)",
                    old_packed.op().num_qubits(), old_packed.op().num_clbits(), new_op.num_qubits(), new_op.num_clbits()
                )));
        }
        let new_op_name = new_op.name().to_string();
        let new_weight = NodeType::Operation(PackedInstruction::new(
            new_op,
            old_packed.qubits,
            old_packed.clbits,
            (!params.is_empty()).then(|| params.into()),
            label.map(|label| Box::new(label.to_string())),
            #[cfg(feature = "cache_pygates")]
            OnceLock::new(),
        ));
        if let Some(weight) = self.dag.node_weight_mut(node_index) {
            *weight = new_weight;
        }

        // Update self.op_names
        self.decrement_op(op_name.as_str());
        self.increment_op(new_op_name.as_str());
        Ok(())
    }

    /// Substitute a give node in the dag with a new operation from python
    pub fn substitute_node_with_py_op(
        &mut self,
        py: Python,
        node_index: NodeIndex,
        op: &Bound<PyAny>,
    ) -> PyResult<()> {
        // Extract information from node that is going to be replaced
        let old_packed = self.dag[node_index].unwrap_operation();
        let op_name = old_packed.op().name().to_string();
        // Extract information from new op
        let new_op = op.extract::<OperationFromPython>()?;
        let current_wires: HashSet<Wire> =
            self.dag.edges(node_index).map(|e| *e.weight()).collect();
        let mut new_wires: HashSet<Wire> = self
            .qargs_interner
            .get(old_packed.qubits())
            .iter()
            .map(|x| Wire::Qubit(*x))
            .chain(
                self.cargs_interner
                    .get(old_packed.clbits())
                    .iter()
                    .map(|x| Wire::Clbit(*x)),
            )
            .collect();
        let (additional_clbits, additional_vars) =
            self.additional_wires(py, new_op.operation.view())?;
        new_wires.extend(additional_clbits.iter().map(|x| Wire::Clbit(*x)));
        new_wires.extend(additional_vars.iter().map(|x| Wire::Var(*x)));

        if old_packed.op().num_qubits() != new_op.operation.num_qubits()
            || old_packed.op().num_clbits() != new_op.operation.num_clbits()
        {
            return Err(DAGCircuitError::new_err(
                format!(
                    "Cannot replace node of width ({} qubits, {} clbits) with operation of mismatched width ({} qubits, {} clbits)",
                    old_packed.op().num_qubits(), old_packed.op().num_clbits(), new_op.operation.num_qubits(), new_op.operation.num_clbits()
                )));
        }

        #[cfg(feature = "cache_pygates")]
        let py_op_cache = Some(op.clone().unbind());

        let label = new_op.label.clone();
        if new_wires != current_wires {
            // The new wires must be a non-strict subset of the current wires; if they add new
            // wires, we'd not know where to cut the existing wire to insert the new dependency.
            return Err(DAGCircuitError::new_err(format!(
                "New operation '{:?}' does not span the same wires as the old node '{:?}'. New wires: {:?}, old_wires: {:?}.", op.str(), old_packed.op().view(), new_wires, current_wires
            )));
        }
        let new_op_name = new_op.operation.name().to_string();
        let new_weight = NodeType::Operation(PackedInstruction::new(
            new_op.operation,
            old_packed.qubits,
            old_packed.clbits,
            (!new_op.params.is_empty()).then(|| new_op.params.into()),
            label,
            #[cfg(feature = "cache_pygates")]
            py_op_cache.map(OnceLock::from).unwrap_or_default(),
        ));
        if let Some(weight) = self.dag.node_weight_mut(node_index) {
            *weight = new_weight;
        }

        // Update self.op_names
        self.decrement_op(op_name.as_str());
        self.increment_op(new_op_name.as_str());
        Ok(())
    }

    /// Returns version of the DAGCircuit optimized for efficient addition
    /// of multiple new instructions to the [DAGCircuit].
    pub fn into_builder(self) -> DAGCircuitBuilder {
        DAGCircuitBuilder::new(self)
    }
}

pub struct DAGCircuitBuilder {
    dag: DAGCircuit,
    last_clbits: Vec<Option<NodeIndex>>,
    last_qubits: Vec<Option<NodeIndex>>,
    last_vars: Vec<Option<NodeIndex>>,
}

impl DAGCircuitBuilder {
    /// Creates a new instance of [DAGCircuitBuilder] which allows instructions to
    /// be added continuously into the [DAGCircuit].
    pub fn new(dag: DAGCircuit) -> DAGCircuitBuilder {
        let num_qubits = dag.num_qubits();
        let num_clbits = dag.num_clbits();
        let num_vars = dag.num_vars();
        Self {
            dag,
            last_qubits: vec![None; num_qubits],
            last_clbits: vec![None; num_clbits],
            last_vars: vec![None; num_vars],
        }
    }

    /// Finishes up the changes by re-connecting all of the output nodes back to the last
    /// recorded nodes.
    pub fn build(mut self) -> DAGCircuit {
        // Re-connects all of the output nodes with their respective last nodes.
        // Add the output_nodes back to qargs
        for (qubit, node) in self
            .last_qubits
            .into_iter()
            .enumerate()
            .filter_map(|(qubit, node)| node.map(|node| (qubit, node)))
        {
            let output_node = self.dag.qubit_io_map[qubit][1];
            self.dag
                .dag
                .add_edge(node, output_node, Wire::Qubit(Qubit(qubit as u32)));
        }

        // Add the output_nodes back to cargs
        for (clbit, node) in self
            .last_clbits
            .into_iter()
            .enumerate()
            .filter_map(|(clbit, node)| node.map(|node| (clbit, node)))
        {
            let output_node = self.dag.clbit_io_map[clbit][1];
            self.dag
                .dag
                .add_edge(node, output_node, Wire::Clbit(Clbit(clbit as u32)));
        }

        // Add the output_nodes back to vars
        for (var, node) in self
            .last_vars
            .into_iter()
            .enumerate()
            .filter_map(|(var, node)| node.map(|node| (var, node)))
        {
            let output_node = self.dag.var_io_map[var][1];
            self.dag
                .dag
                .add_edge(node, output_node, Wire::Var(Var(var as u32)));
        }
        self.dag
    }

    /// Applies a new operation to the back of the circuit. This variant works with non-owned bit indices.
    pub fn apply_operation_back(
        &mut self,
        py: Python,
        op: PackedOperation,
        qubits: &[Qubit],
        clbits: &[Clbit],
        params: Option<SmallVec<[Param; 3]>>,
        label: Option<String>,
        #[cfg(feature = "cache_pygates")] py_op: Option<PyObject>,
    ) -> PyResult<NodeIndex> {
        let instruction = self.pack_instruction(
            op,
            qubits,
            clbits,
            params,
            label,
            #[cfg(feature = "cache_pygates")]
            py_op,
        );
        self.push_back(py, instruction)
    }

    /// Pushes a valid [PackedInstruction] to the back ot the circuit.
    pub fn push_back(&mut self, py: Python<'_>, instr: PackedInstruction) -> PyResult<NodeIndex> {
        let (all_cbits, vars) = self.dag.get_classical_resources(py, &instr)?;

        // Increment the operation count
        self.dag.increment_op(instr.op().name());

        let qubits_id = instr.qubits;
        let new_node = self.dag.dag.add_node(NodeType::Operation(instr));

        // Check all the qubits in this instruction.
        for qubit in self.dag.qargs_interner.get(qubits_id) {
            // Retrieve each qubit's last node
            let qubit_last_node = *self.last_qubits[qubit.index()].get_or_insert_with(|| {
                // If the qubit is not in the last nodes collection, the edge between the output node and its predecessor.
                // Then, store the predecessor's NodeIndex in the last nodes collection.
                let output_node = self.dag.qubit_io_map[qubit.index()][1];
                let (edge_id, predecessor_node) = self
                    .dag
                    .dag
                    .edges_directed(output_node, Incoming)
                    .next()
                    .map(|edge| (edge.id(), edge.source()))
                    .unwrap();
                self.dag.dag.remove_edge(edge_id);
                predecessor_node
            });
            self.last_qubits[qubit.index()] = Some(new_node);
            self.dag
                .dag
                .add_edge(qubit_last_node, new_node, Wire::Qubit(*qubit));
        }

        // Check all the clbits in this instruction.
        for clbit in all_cbits {
            let clbit_last_node = *self.last_clbits[clbit.index()].get_or_insert_with(|| {
                // If the qubit is not in the last nodes collection, the edge between the output node and its predecessor.
                // Then, store the predecessor's NodeIndex in the last nodes collection.
                let output_node = self.dag.clbit_io_map[clbit.index()][1];
                let (edge_id, predecessor_node) = self
                    .dag
                    .dag
                    .edges_directed(output_node, Incoming)
                    .next()
                    .map(|edge| (edge.id(), edge.source()))
                    .unwrap();
                self.dag.dag.remove_edge(edge_id);
                predecessor_node
            });
            self.last_clbits[clbit.index()] = Some(new_node);
            self.dag
                .dag
                .add_edge(clbit_last_node, new_node, Wire::Clbit(clbit));
        }

        // If available, check all the vars in this instruction
        for var in vars.iter().flatten() {
            let var_last_node = *self.last_vars[var.index()].get_or_insert_with(|| {
                // If the var is not in the last nodes collection, the edge between the output node and its predecessor.
                // Then, store the predecessor's NodeIndex in the last nodes collection.
                let output_node = self.dag.var_io_map.get(var.index()).unwrap()[1];
                let (edge_id, predecessor_node) = self
                    .dag
                    .dag
                    .edges_directed(output_node, Incoming)
                    .next()
                    .map(|edge| (edge.id(), edge.source()))
                    .unwrap();
                self.dag.dag.remove_edge(edge_id);
                predecessor_node
            });

            // Because `DAGCircuit::additional_wires` can return repeated instances of vars,
            // we need to make sure to skip those to avoid cycles.
            self.last_vars[var.index()] = Some(new_node);
            if var_last_node == new_node {
                continue;
            }
            self.dag
                .dag
                .add_edge(var_last_node, new_node, Wire::Var(*var));
        }
        Ok(new_node)
    }

    /// Packs a [PackedOperation] into a valid [PackedInstruction] within the circuit.
    #[inline]
    pub fn pack_instruction(
        &mut self,
        op: PackedOperation,
        qubits: &[Qubit],
        clbits: &[Clbit],
        params: Option<SmallVec<[Param; 3]>>,
        label: Option<String>,
        #[cfg(feature = "cache_pygates")] py_op: Option<PyObject>,
    ) -> PackedInstruction {
        #[cfg(feature = "cache_pygates")]
        let py_op = if let Some(py_op) = py_op {
            py_op.into()
        } else {
            OnceLock::new()
        };
        let qubits = if !qubits.is_empty() {
            self.insert_qargs(qubits)
        } else {
            self.dag.qargs_interner.get_default()
        };
        let clbits = if !clbits.is_empty() {
            self.insert_cargs(clbits)
        } else {
            self.dag.cargs_interner.get_default()
        };
        PackedInstruction::new(
            op,
            qubits,
            clbits,
            params.map(Box::new),
            label.map(|label| label.into()),
            #[cfg(feature = "cache_pygates")]
            py_op,
        )
    }

    /// Returns an immutable view to the qubit interner
    pub fn qargs_interner(&self) -> &Interner<[Qubit]> {
        &self.dag.qargs_interner
    }

    /// Returns an immutable view to the clbit interner
    pub fn cargs_interner(&self) -> &Interner<[Clbit]> {
        &self.dag.cargs_interner
    }

    /// Packs qargs into the circuit.
    pub fn insert_qargs(&mut self, qargs: &[Qubit]) -> Interned<[Qubit]> {
        self.dag.qargs_interner.insert(qargs)
    }

    /// Packs qargs into the circuit.
    pub fn insert_cargs(&mut self, cargs: &[Clbit]) -> Interned<[Clbit]> {
        self.dag.cargs_interner.insert(cargs)
    }

    /// Adds a new value to the global phase of the inner [DAGCircuit].
    pub fn add_global_phase(&mut self, param: &Param) -> PyResult<()> {
        self.dag.add_global_phase(param)
    }
}

impl ::std::ops::Index<NodeIndex> for DAGCircuit {
    type Output = NodeType;

    fn index(&self, index: NodeIndex) -> &Self::Output {
        self.dag.index(index)
    }
}

/// Add to global phase. Global phase can only be Float or ParameterExpression so this
/// does not handle the full possibility of parameter values.
pub(crate) fn add_global_phase(phase: &Param, other: &Param) -> PyResult<Param> {
    Ok(match [phase, other] {
        [Param::Float(a), Param::Float(b)] => Param::Float(a + b),
        [Param::Float(a), Param::ParameterExpression(b)] => {
            Param::ParameterExpression(Python::with_gil(|py| -> PyResult<PyObject> {
                b.clone_ref(py)
                    .call_method1(py, intern!(py, "__radd__"), (*a,))
            })?)
        }
        [Param::ParameterExpression(a), Param::Float(b)] => {
            Param::ParameterExpression(Python::with_gil(|py| -> PyResult<PyObject> {
                a.clone_ref(py)
                    .call_method1(py, intern!(py, "__add__"), (*b,))
            })?)
        }
        [Param::ParameterExpression(a), Param::ParameterExpression(b)] => {
            Param::ParameterExpression(Python::with_gil(|py| -> PyResult<PyObject> {
                a.clone_ref(py)
                    .call_method1(py, intern!(py, "__add__"), (b,))
            })?)
        }
        _ => panic!("Invalid global phase"),
    })
}

type SortKeyType<'a> = (&'a [Qubit], &'a [Clbit]);

#[cfg(all(test, not(miri)))]
mod test {
    use crate::bit::{ClassicalRegister, QuantumRegister};
    use crate::dag_circuit::{DAGCircuit, Wire};
    use crate::operations::{StandardGate, StandardInstruction};
    use crate::packed_instruction::{PackedInstruction, PackedOperation};
    use crate::{Clbit, Qubit};
    use hashbrown::HashSet;
    use pyo3::prelude::*;
    use rustworkx_core::petgraph::prelude::*;
    use rustworkx_core::petgraph::visit::IntoEdgeReferences;

    fn new_dag(qubits: u32, clbits: u32) -> DAGCircuit {
        let qreg = QuantumRegister::new_owning("q".to_owned(), qubits);
        let creg = ClassicalRegister::new_owning("c".to_owned(), clbits);
        let mut dag = DAGCircuit::new().unwrap();
        dag.add_qreg(qreg).unwrap();
        dag.add_creg(creg).unwrap();
        dag
    }

    macro_rules! cx_gate {
        ($dag:expr, $q0:expr, $q1:expr) => {
            PackedInstruction::new(
                PackedOperation::from_standard_gate(StandardGate::CX),
                $dag.qargs_interner
                    .insert_owned(vec![Qubit($q0), Qubit($q1)]),
                $dag.cargs_interner.get_default(),
                None,
                None,
                #[cfg(feature = "cache_pygates")]
                Default::default(),
            )
        };
    }

    macro_rules! measure {
        ($dag:expr, $qarg:expr, $carg:expr) => {{
            let qubits = $dag.qargs_interner.insert_owned(vec![Qubit($qarg)]);
            let clbits = $dag.cargs_interner.insert_owned(vec![Clbit($qarg)]);
            PackedInstruction::new(
                PackedOperation::from_standard_instruction(StandardInstruction::Measure),
                qubits,
                clbits,
                None,
                None,
                #[cfg(feature = "cache_pygates")]
                Default::default(),
            )
        }};
    }

    #[test]
    fn test_push_back() -> PyResult<()> {
        Python::with_gil(|py| {
            let mut dag = new_dag(2, 2);

            // IO nodes.
            let [q0_in_node, q0_out_node] = dag.qubit_io_map[0];
            let [q1_in_node, q1_out_node] = dag.qubit_io_map[1];
            let [c0_in_node, c0_out_node] = dag.clbit_io_map[0];
            let [c1_in_node, c1_out_node] = dag.clbit_io_map[1];

            // Add a CX to the otherwise empty circuit.
            let cx = cx_gate!(dag, 0, 1);
            let cx_node = dag.push_back(py, cx)?;
            assert!(matches!(dag.op_names.get("cx"), Some(1)));

            let expected_wires = HashSet::from_iter([
                // q0In => CX => q0Out
                (q0_in_node, cx_node, Wire::Qubit(Qubit(0))),
                (cx_node, q0_out_node, Wire::Qubit(Qubit(0))),
                // q1In => CX => q1Out
                (q1_in_node, cx_node, Wire::Qubit(Qubit(1))),
                (cx_node, q1_out_node, Wire::Qubit(Qubit(1))),
                // No clbits used, so in goes straight to out.
                (c0_in_node, c0_out_node, Wire::Clbit(Clbit(0))),
                (c1_in_node, c1_out_node, Wire::Clbit(Clbit(1))),
            ]);

            let actual_wires: HashSet<_> = dag
                .dag
                .edge_references()
                .map(|e| (e.source(), e.target(), *e.weight()))
                .collect();

            assert_eq!(actual_wires, expected_wires, "unexpected DAG structure");

            // Add measures after CX.
            let measure_q0 = measure!(dag, 0, 0);
            let measure_q0_node = dag.push_back(py, measure_q0)?;

            let measure_q1 = measure!(dag, 1, 1);
            let measure_q1_node = dag.push_back(py, measure_q1)?;

            let expected_wires = HashSet::from_iter([
                // q0In -> CX -> M -> q0Out
                (q0_in_node, cx_node, Wire::Qubit(Qubit(0))),
                (cx_node, measure_q0_node, Wire::Qubit(Qubit(0))),
                (measure_q0_node, q0_out_node, Wire::Qubit(Qubit(0))),
                // q1In -> CX -> M -> q1Out
                (q1_in_node, cx_node, Wire::Qubit(Qubit(1))),
                (cx_node, measure_q1_node, Wire::Qubit(Qubit(1))),
                (measure_q1_node, q1_out_node, Wire::Qubit(Qubit(1))),
                // c0In -> M -> c0Out
                (c0_in_node, measure_q0_node, Wire::Clbit(Clbit(0))),
                (measure_q0_node, c0_out_node, Wire::Clbit(Clbit(0))),
                // c1In -> M -> c1Out
                (c1_in_node, measure_q1_node, Wire::Clbit(Clbit(1))),
                (measure_q1_node, c1_out_node, Wire::Clbit(Clbit(1))),
            ]);

            let actual_wires: HashSet<_> = dag
                .dag
                .edge_references()
                .map(|e| (e.source(), e.target(), *e.weight()))
                .collect();

            assert_eq!(actual_wires, expected_wires, "unexpected DAG structure");
            Ok(())
        })
    }

    #[test]
    fn test_push_front() -> PyResult<()> {
        Python::with_gil(|py| {
            let mut dag = new_dag(2, 2);

            // IO nodes.
            let [q0_in_node, q0_out_node] = dag.qubit_io_map[0];
            let [q1_in_node, q1_out_node] = dag.qubit_io_map[1];
            let [c0_in_node, c0_out_node] = dag.clbit_io_map[0];
            let [c1_in_node, c1_out_node] = dag.clbit_io_map[1];

            // Add measures first (we'll add something before them afterwards).
            let measure_q0 = measure!(dag, 0, 0);
            let measure_q0_node = dag.push_back(py, measure_q0)?;

            let measure_q1 = measure!(dag, 1, 1);
            let measure_q1_node = dag.push_back(py, measure_q1)?;

            let expected_wires = HashSet::from_iter([
                // q0In => M => q0Out
                (q0_in_node, measure_q0_node, Wire::Qubit(Qubit(0))),
                (measure_q0_node, q0_out_node, Wire::Qubit(Qubit(0))),
                // q1In => M => q1Out
                (q1_in_node, measure_q1_node, Wire::Qubit(Qubit(1))),
                (measure_q1_node, q1_out_node, Wire::Qubit(Qubit(1))),
                // c0In -> M -> c0Out
                (c0_in_node, measure_q0_node, Wire::Clbit(Clbit(0))),
                (measure_q0_node, c0_out_node, Wire::Clbit(Clbit(0))),
                // c1In -> M -> c1Out
                (c1_in_node, measure_q1_node, Wire::Clbit(Clbit(1))),
                (measure_q1_node, c1_out_node, Wire::Clbit(Clbit(1))),
            ]);

            let actual_wires: HashSet<_> = dag
                .dag
                .edge_references()
                .map(|e| (e.source(), e.target(), *e.weight()))
                .collect();

            assert_eq!(actual_wires, expected_wires);

            // Add a CX before the measures.
            let cx = cx_gate!(dag, 0, 1);
            let cx_node = dag.push_front(py, cx)?;
            assert!(matches!(dag.op_names.get("cx"), Some(1)));

            let expected_wires = HashSet::from_iter([
                // q0In -> CX -> M -> q0Out
                (q0_in_node, cx_node, Wire::Qubit(Qubit(0))),
                (cx_node, measure_q0_node, Wire::Qubit(Qubit(0))),
                (measure_q0_node, q0_out_node, Wire::Qubit(Qubit(0))),
                // q1In -> CX -> M -> q1Out
                (q1_in_node, cx_node, Wire::Qubit(Qubit(1))),
                (cx_node, measure_q1_node, Wire::Qubit(Qubit(1))),
                (measure_q1_node, q1_out_node, Wire::Qubit(Qubit(1))),
                // c0In -> M -> c0Out
                (c0_in_node, measure_q0_node, Wire::Clbit(Clbit(0))),
                (measure_q0_node, c0_out_node, Wire::Clbit(Clbit(0))),
                // c1In -> M -> c1Out
                (c1_in_node, measure_q1_node, Wire::Clbit(Clbit(1))),
                (measure_q1_node, c1_out_node, Wire::Clbit(Clbit(1))),
            ]);

            let actual_wires: HashSet<_> = dag
                .dag
                .edge_references()
                .map(|e| (e.source(), e.target(), *e.weight()))
                .collect();

            assert_eq!(actual_wires, expected_wires, "unexpected DAG structure");
            Ok(())
        })
    }
}<|MERGE_RESOLUTION|>--- conflicted
+++ resolved
@@ -2852,21 +2852,12 @@
 
         let node_vars = if self.may_have_additional_wires(py, &node) {
             let (_additional_clbits, additional_vars) =
-<<<<<<< HEAD
                 self.additional_wires(py, node.op().view())?;
-            let var_set = PySet::new(py, &additional_vars)?;
-            if input_dag_var_set
-                .call_method1(intern!(py, "difference"), (var_set.clone(),))?
-                .is_truthy()?
-            {
-=======
-                self.additional_wires(py, node.op.view())?;
             let var_set: HashSet<&expr::Var> = additional_vars
                 .into_iter()
                 .map(|v| self.vars.get(v).unwrap())
                 .collect();
             if input_dag_var_set.difference(&var_set).count() > 0 {
->>>>>>> b4140649
                 return Err(DAGCircuitError::new_err(format!(
                     "Cannot replace a node with a DAG with more variables. Variables in node: {:?}. Variables in dag: {:?}",
                     &var_set, &input_dag_var_set,
@@ -5119,13 +5110,8 @@
     /// another that was created from the first via
     /// [DAGCircuit::copy_empty_like].
     fn push_front(&mut self, py: Python, inst: PackedInstruction) -> PyResult<NodeIndex> {
-<<<<<<< HEAD
         let op_name = inst.op().name();
-        let (all_cbits, vars): (Vec<Clbit>, Option<Vec<PyObject>>) = {
-=======
-        let op_name = inst.op.name();
         let (all_cbits, vars): (Vec<Clbit>, Option<Vec<Var>>) = {
->>>>>>> b4140649
             if self.may_have_additional_wires(py, &inst) {
                 let mut clbits: HashSet<Clbit> =
                     HashSet::from_iter(self.cargs_interner.get(inst.clbits()).iter().copied());
