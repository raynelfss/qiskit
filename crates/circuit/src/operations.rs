--- conflicted
+++ resolved
@@ -36,7 +36,6 @@
     Operation(PyOperation),
 }
 
-<<<<<<< HEAD
 impl OperationType {
     pub fn is_instance(&self, py_type: &Bound<PyType>) -> PyResult<bool> {
         let py = py_type.py();
@@ -54,7 +53,9 @@
             OperationType::Operation(op) => op.operation.bind(py).get_type(),
         };
         return our_py_type.eq(py_type);
-=======
+    }
+}
+
 impl IntoPy<PyObject> for OperationType {
     fn into_py(self, py: Python) -> PyObject {
         match self {
@@ -63,7 +64,6 @@
             Self::Gate(gate) => gate.into_py(py),
             Self::Operation(op) => op.into_py(py),
         }
->>>>>>> 1191fcbc
     }
 }
 
